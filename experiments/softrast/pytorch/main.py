--- conflicted
+++ resolved
@@ -83,14 +83,9 @@
         exit(-1)
     device = sys.argv[1]
 
-<<<<<<< HEAD
-    vertices = torch.tensor(np.loadtxt("../vertices.in"), dtype=torch.float)
-    faces = torch.tensor(np.loadtxt("../faces.in"), dtype=torch.int)
-=======
     vertices = torch.tensor(load_txt("../vertices.in", "float32"),
                             dtype=torch.float)
     faces = torch.tensor(load_txt("../faces.in", "int32"))
->>>>>>> d8168baa
     n_verts = vertices.shape[0]
     n_faces = faces.shape[0]
     h = 64
@@ -112,12 +107,7 @@
     for i in range(warmup_num):
         y = rasterize(vertices, faces, h, w)
         if i == 0:
-<<<<<<< HEAD
-            y.cpu().numpy().tofile("y.out", sep='\n', format='%.10f')
-            # np.save("y.out.npy", y.cpu().numpy(), allow_pickle=False)
-=======
             store_txt("y.out", y.cpu().numpy())
->>>>>>> d8168baa
     sync()
     t0 = time.time()
     for i in range(test_num):
