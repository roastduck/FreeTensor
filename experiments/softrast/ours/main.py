import sys
import time
import itertools
import numpy as np
import ir
import ir.debug

sys.path.append('../..')
from common.numpy.io import load_txt, store_txt


def compile_all(h, w, n_verts, n_faces, device):
    """
    Compute soft rasterization of each faces

    Suppose the points are already transposed, so we are viewing inside 0 <= x <= 1 and 0 <= y <= 1, along z-axis.
    The resolution along x and y is h and w, correspondingly.

    Output: An h*w*m-shaped tensor, where m is the number of faces, tensor[i, j, k] = the probability of face k at
    pixel (i, j)
    """

    mtype = device.main_mem_type()

    sigma = 1e-4
    inf = float("inf")

    @ir.inline
    def cross_product(v1, v2):
        y = ir.create_var((), "float32", mtype)
        y[()] = v1[0] * v2[1] - v1[1] * v2[0]
        return y

    @ir.inline
    def dot_product(v1, v2):
        y = ir.create_var((), "float32", mtype)
        y[()] = v1[0] * v2[0] + v1[1] * v2[1]
        return y

    @ir.inline
    def norm(v):
        y = ir.create_var((), "float32", mtype)
        y[()] = ir.sqrt(v[0] * v[0] + v[1] * v[1])
        return y

    @ir.inline
    def sub(v1, v2):
        y = ir.create_var((2,), "float32", mtype)
        y[0] = v1[0] - v2[0]
        y[1] = v1[1] - v2[1]
        return y

    @ir.transform
    def inference(vertices, faces, y):
        ir.declare_var(vertices, (n_verts, 3), "float32", "input", mtype)
        ir.declare_var(faces, (n_faces, 3), "int32", "input", mtype)
        ir.declare_var(y, (n_faces, h, w), "float32", "output", mtype)

        "nid: Li"
        for i in range(n_faces):
            v = ir.create_var((3, 2), "float32", mtype)
            for p in range(3):
                v[p, 0] = vertices[faces[i, p], 0]
                v[p, 1] = vertices[faces[i, p], 1]

            for j in range(h):
                for k in range(w):
                    pixel = ir.create_var((2,), "float32", mtype)
                    pixel[0] = 1. / (h - 1) * j
                    pixel[1] = 1. / (w - 1) * k

                    e_cp = ir.create_var((3,), "float32", mtype)
                    e_dist = ir.create_var((3,), "float32", mtype)
                    for p in range(3):
                        cp = cross_product(sub(pixel, v[p]),
                                           sub(v[(p + 1) % 3], v[p]))
                        e_cp[p] = cp[()]

                        dp1 = dot_product(sub(pixel, v[p]),
                                          sub(v[(p + 1) % 3], v[p]))
                        if dp1[()] >= 0:
                            dp2 = dot_product(sub(pixel, v[(p + 1) % 3]),
                                              sub(v[p], v[(p + 1) % 3]))
                            if dp2[()] >= 0:
                                len = norm(sub(v[(p + 1) % 3], v[p]))
                                e_dist[p] = ir.abs(cp[()]) / len[()]
                            else:
                                p2_dist = norm(sub(pixel, v[(p + 1) % 3]))
                                e_dist[p] = p2_dist[()]
                        else:
                            p1_dist = norm(sub(pixel, v[p]))
                            e_dist[p] = p1_dist[()]

                    inside = ir.create_var((), "int32", mtype)
                    inside[()] = ir.if_then_else(
                        e_cp[0] < 0 and e_cp[1] < 0 and e_cp[2] < 0, 1, -1)
                    dist = ir.create_var((), "float32", mtype)
                    dist[()] = ir.min(ir.min(e_dist[0], e_dist[1]), e_dist[2])
                    y[i, j,
                      k] = ir.sigmoid(inside[()] * dist[()] * dist[()] / sigma)

    forward, backward, requires, privdes, _ = ir.grad(inference,
                                                      set(["vertices"]),
                                                      set(["y"]))

    print("# Inference:")
    print(inference)
    s = ir.Schedule(inference)
    s.auto_schedule(device.target())
    f = ir.lower(s.func(), device.target())
    print(f)
    code = ir.codegen(f, device.target())
    print(ir.debug.with_line_no(code))
    inference_exe = ir.Driver(inference, code, device)

    print("# Forward:")
    print(forward)
    s = ir.Schedule(forward)
    s.auto_schedule(device.target())
    f = ir.lower(s.func(), device.target())
    print(f)
    code = ir.codegen(f, device.target())
    print(ir.debug.with_line_no(code))
    forward_exe = ir.Driver(forward, code, device)

    print("# Backward:")
    print(backward)
    s = ir.Schedule(backward)
    s.auto_schedule(device.target())
    f = ir.lower(s.func(), device.target())
    print(f)
    code = ir.codegen(f, device.target())
    print(ir.debug.with_line_no(code))
    backward_exe = ir.Driver(backward, code, device)

    def run_backward(vertices, faces, y, d_y, d_vertices):
        kvs = {}
        kvs[privdes['y']] = d_y
        kvs[requires['vertices']] = d_vertices
        backward_exe(vertices, faces, y, **kvs)

    return inference_exe, forward_exe, run_backward


if __name__ == '__main__':
    if len(sys.argv) != 2:
        print(f"Usage: {sys.argv[0]} <cpu/gpu>")
        exit(-1)
    device = sys.argv[1]

    vertices = load_txt("../vertices.in", "float32")
    faces = load_txt("../faces.in", "int32")
    n_verts = vertices.shape[0]
    n_faces = faces.shape[0]
    h = 64
    w = 64
    y = np.zeros((n_faces, h, w), dtype="float32")
    d_vertices = np.zeros(vertices.shape, dtype='float32')
    d_y = load_txt("../d_y.in", "float32")

    if device == 'gpu':
        ir_dev = ir.Device(ir.GPU())
    else:
        assert device == 'cpu'
        ir_dev = ir.Device(ir.CPU())

    vertices = ir.Array(vertices, ir_dev)
    faces = ir.Array(faces, ir_dev)
    y = ir.Array(y, ir_dev)
    d_y = ir.Array(d_y, ir_dev)
    d_vertices = ir.Array(d_vertices, ir_dev)

    inference, forward, backward = compile_all(h, w, n_verts, n_faces, ir_dev)

    warmup_num = 10
    test_num = 100

    for i in range(warmup_num):
        inference(vertices, faces, y)
        if i == 0:
<<<<<<< HEAD
            # np.save("y.out.npy",
            #         y.numpy().reshape((n_faces, h, w)),
            #         allow_pickle=False)
            y.numpy().reshape((n_faces, h, w)).tofile("y.out", sep='\n', format='%.10f')
=======
            store_txt("y.out", y.numpy().reshape((n_faces, h, w)))
>>>>>>> d8168baa
    ir_dev.sync()
    t0 = time.time()
    for i in range(test_num):
        inference(vertices, faces, y)
    ir_dev.sync()
    t1 = time.time()

    print(f"Inference Time = {(t1 - t0) / test_num * 1000} ms")

    for i in range(warmup_num):
        forward(vertices, faces, y)
    ir_dev.sync()
    t0 = time.time()
    for i in range(test_num):
        forward(vertices, faces, y)
    ir_dev.sync()
    t1 = time.time()

    print(f"Forward Time = {(t1 - t0) / test_num * 1000} ms")

    for i in range(warmup_num):
        backward(vertices, faces, y, d_y, d_vertices)
        if i == 0:
            store_txt("d_vertices.out",
                      d_vertices.numpy().reshape((n_verts, 3)))
    ir_dev.sync()
    t0 = time.time()
    for i in range(test_num):
        backward(vertices, faces, y, d_y, d_vertices)
    ir_dev.sync()
    t1 = time.time()

    print(f"Backward Time = {(t1 - t0) / test_num * 1000} ms")<|MERGE_RESOLUTION|>--- conflicted
+++ resolved
@@ -178,14 +178,7 @@
     for i in range(warmup_num):
         inference(vertices, faces, y)
         if i == 0:
-<<<<<<< HEAD
-            # np.save("y.out.npy",
-            #         y.numpy().reshape((n_faces, h, w)),
-            #         allow_pickle=False)
-            y.numpy().reshape((n_faces, h, w)).tofile("y.out", sep='\n', format='%.10f')
-=======
             store_txt("y.out", y.numpy().reshape((n_faces, h, w)))
->>>>>>> d8168baa
     ir_dev.sync()
     t0 = time.time()
     for i in range(test_num):
