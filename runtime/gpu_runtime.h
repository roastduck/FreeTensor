--- conflicted
+++ resolved
@@ -5,11 +5,8 @@
 #include <assert.h>
 #include <cmath> // INFINITY
 #include <cstdint>
-<<<<<<< HEAD
 #include <stdexcept>
-=======
 #include <type_traits>
->>>>>>> 033d4994
 
 #include "gpu_context.h"
 
