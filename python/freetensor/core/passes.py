__all__ = [
    'lower', 'scalar_prop_const', 'tensor_prop_const', 'prop_one_time_use',
    'simplify', 'pb_simplify', 'z3_simplify', 'sink_var', 'shrink_var',
    'shrink_for', 'merge_and_hoist_if', 'make_reduction',
    'make_parallel_reduction', 'remove_writes', 'remove_cyclic_assign',
    'remove_dead_var', 'make_heap_alloc', 'use_builtin_div',
    'hoist_var_over_stmt_seq', 'flatten_stmt_seq',
    'cpu_lower_parallel_reduction', 'gpu_lower_parallel_reduction',
    'gpu_make_sync', 'gpu_multiplex_buffers', 'gpu_simplex_buffers',
    'gpu_normalize_threads', 'gpu_normalize_var_in_kernel', 'gpu_lower_vector'
]

from typing import Optional, Sequence, Callable
import functools

from .. import ffi

<<<<<<< HEAD
from freetensor_ffi import lower
from freetensor_ffi import scalar_prop_const
from freetensor_ffi import tensor_prop_const
from freetensor_ffi import prop_one_time_use
from freetensor_ffi import simplify
from freetensor_ffi import z3_simplify
from freetensor_ffi import pb_simplify
from freetensor_ffi import sink_var
from freetensor_ffi import shrink_var
from freetensor_ffi import shrink_for
from freetensor_ffi import merge_and_hoist_if
from freetensor_ffi import make_reduction
from freetensor_ffi import make_parallel_reduction
from freetensor_ffi import remove_writes
from freetensor_ffi import remove_dead_var
from freetensor_ffi import make_heap_alloc
from freetensor_ffi import use_builtin_div
from freetensor_ffi import hoist_var_over_stmt_seq
from freetensor_ffi import flatten_stmt_seq
from freetensor_ffi import cpu_lower_parallel_reduction
=======
from ..ffi import lower
from ..ffi import scalar_prop_const
from ..ffi import tensor_prop_const
from ..ffi import prop_one_time_use
from ..ffi import simplify
from ..ffi import pb_simplify
from ..ffi import z3_simplify
from ..ffi import sink_var
from ..ffi import shrink_var
from ..ffi import shrink_for
from ..ffi import merge_and_hoist_if
from ..ffi import make_reduction
from ..ffi import make_parallel_reduction
from ..ffi import remove_writes
from ..ffi import remove_cyclic_assign
from ..ffi import remove_dead_var
from ..ffi import make_heap_alloc
from ..ffi import use_builtin_div
from ..ffi import hoist_var_over_stmt_seq
from ..ffi import flatten_stmt_seq
from ..ffi import cpu_lower_parallel_reduction
from ..ffi import gpu_lower_parallel_reduction
from ..ffi import gpu_make_sync
from ..ffi import gpu_multiplex_buffers
from ..ffi import gpu_simplex_buffers
from ..ffi import gpu_normalize_threads
from ..ffi import gpu_normalize_var_in_kernel
from ..ffi import gpu_lower_vector
>>>>>>> 5ccfff4c

from . import config
from .func import Func
from .jit import JITTemplate
from .utils import as_decorator


@as_decorator
def lower(ast=None,
          target: Optional[ffi.Target] = None,
          skip_passes: Sequence[str] = [],
          jit_cache: Callable[Callable, Callable] = functools.cache,
          verbose: int = 0):
    '''
    Lower an AST using a series of passes

    Parameters
    ----------
    ast : AST
        The AST to be lowered. Can be a `Func` or a `Stmt`. If not specified, a
        partial function of `lower` will be returned, which can be used as a
        decorator
    target : Target (Optional)
        Lower the AST to a target with target-specific passes, then the AST can
        be used for codegen. If not set, use the default Target in Config
    skip_passes : Sequence[str] (Optional)
        Skip some pass for testing or debugging. Names in `skip_passes` are in
        underscore_style, as in Python. Please note that some passes will not be
        skipped even specified in these parameter, because they are indirectly
        called in some other passes
    jit_cache : Callable[Callable, Callable]
        Function decorator used to cache JIT instances
    verbose : int (Optional)
        0 = print nothing. 1 = print the lowered AST. 2 = print AST after every
        single passes

    Returns
    -------
    Func or JITTemplate
        Return a Func for an AST if there is no JIT parameters. Return a JITTemplate
        that generates a Func if there is at least one
    '''

    # Note for JIT: `lower` should respect the default target when it is called
    if target is None:
        target = config.default_target()

    if isinstance(ast, JITTemplate):

        class LowerTemplate(JITTemplate):

            @jit_cache
            def instantiate_by_only_jit_args(self, *jit_args):
                return lower(ast.instantiate_by_only_jit_args(*jit_args),
                             target=target,
                             skip_passes=skip_passes,
                             verbose=verbose)

        return LowerTemplate(ast.params, ast.jit_param_names)

    ret = ffi.lower(ast, target, skip_passes=set(skip_passes), verbose=verbose)
    if isinstance(ast, Func):
        ret = Func(ret.name, ret.params, ret.returns, ret.body)
        if ast.has_backward():
            ret.attach_backward(
                lower(ast.backward,
                      target=target,
                      skip_passes=skip_passes,
                      jit_cache=jit_cache,
                      verbose=verbose), ast.input_name_to_gradient_name,
                ast.output_name_to_gradient_name)
    return ret<|MERGE_RESOLUTION|>--- conflicted
+++ resolved
@@ -15,28 +15,6 @@
 
 from .. import ffi
 
-<<<<<<< HEAD
-from freetensor_ffi import lower
-from freetensor_ffi import scalar_prop_const
-from freetensor_ffi import tensor_prop_const
-from freetensor_ffi import prop_one_time_use
-from freetensor_ffi import simplify
-from freetensor_ffi import z3_simplify
-from freetensor_ffi import pb_simplify
-from freetensor_ffi import sink_var
-from freetensor_ffi import shrink_var
-from freetensor_ffi import shrink_for
-from freetensor_ffi import merge_and_hoist_if
-from freetensor_ffi import make_reduction
-from freetensor_ffi import make_parallel_reduction
-from freetensor_ffi import remove_writes
-from freetensor_ffi import remove_dead_var
-from freetensor_ffi import make_heap_alloc
-from freetensor_ffi import use_builtin_div
-from freetensor_ffi import hoist_var_over_stmt_seq
-from freetensor_ffi import flatten_stmt_seq
-from freetensor_ffi import cpu_lower_parallel_reduction
-=======
 from ..ffi import lower
 from ..ffi import scalar_prop_const
 from ..ffi import tensor_prop_const
@@ -65,7 +43,6 @@
 from ..ffi import gpu_normalize_threads
 from ..ffi import gpu_normalize_var_in_kernel
 from ..ffi import gpu_lower_vector
->>>>>>> 5ccfff4c
 
 from . import config
 from .func import Func
