'''
Transform user Python functions to ASTs via generating staging functions.
'''

import abc
import re
import tokenize
import sys
import ast
import numpy as np
import functools
import inspect
import traceback
import sourceinspect as ins
import copy
from typing import Callable, Dict, List, Sequence, Optional, Any, TypeVar, Union
from dataclasses import dataclass

import freetensor_ffi as ffi

from .context import pop_ast
<<<<<<< HEAD
from .expr import (ndim, intrinsic, l_and, l_or, l_not, if_then_else)
from .stmt import (_VarDef, VarRef, For, If, Else, Alloc, Free, MarkNid, ctx_stack, Func,
=======
from .expr import (dtype, mtype, ndim, intrinsic, l_and, l_or, l_not,
                   if_then_else, shape)
from .stmt import (_VarDef, VarRef, For, If, Else, MarkNid, ctx_stack, Func,
>>>>>>> 1d5e30bf
                   Assert)

assert sys.version_info >= (3,
                            8), "Python version lower than 3.8 is not supported"


class TransformError(Exception):
    '''Error occurred during AST transforming from python function to staging function that generates IR tree.'''

    def __init__(self, message: str, filename: str, base_lineno: int,
                 error_node: ast.AST) -> None:
        super().__init__(
            f'At {filename}:{base_lineno + error_node.lineno}:\n    {message}.')


class StagingError(Exception):
    '''Error occurred during staging function execution (i.e. IR tree generation).'''

    def __init__(self, message: str) -> None:
        # TODO: add output of StagingContext.call_stack
        super().__init__(
            f'{message}:\n{"".join(traceback.format_list(StagingContext.call_stack[1:]))}'
            .lstrip())


@dataclass
class FunctionScope:
    filename: str
    funcname: str

    def __enter__(self):
        StagingContext.call_stack.append(
            traceback.FrameSummary(self.filename, 1, self.funcname))
        StagingContext.allow_return_stack.append(True)

    def __exit__(self, exc_class, exc_value, traceback):
        if exc_class is None:
            StagingContext.call_stack.pop()
        StagingContext.allow_return_stack.pop()


class NamingScope(FunctionScope):

    def __init__(self, filename: str, funcname: str,
                 namespace: Optional[str]) -> None:
        super().__init__(filename, funcname)
        if len(StagingContext.id_stack) > 0 and namespace is None:
            raise StagingError('Namespace must not be None for inner levels.')
        self.namespace = namespace
        self.ids = {}

    def __enter__(self):
        super().__enter__()
        StagingContext.id_stack.append(self)

    def __exit__(self, _1, _2, _3):
        super().__exit__(_1, _2, _3)
        popped = StagingContext.id_stack.pop()
        if popped != self:
            raise StagingError('NamingScope enter/exit not match, must be FILO')

    def fullid(self, nid: str):
        if self.namespace is not None:
            prefix = self.namespace + '->'
        else:
            prefix = ''

        if nid in self.ids:
            suffix = '$' + str(self.ids[nid])
            self.ids[nid] += 1
        else:
            suffix = ''
            self.ids[nid] = 1

        return prefix + nid + suffix


class LifetimeScope:

    def __init__(self):
        self.implicit_scopes = []

    def __enter__(self):
        StagingContext.lifetime_stack.append(self)
        StagingContext.allow_return_stack.append(False)

    def __exit__(self, _1, _2, _3):
        for scope in reversed(self.implicit_scopes):
            scope.__exit__(None, None, None)
        popped = StagingContext.lifetime_stack.pop()
        if popped != self:
            raise StagingError(
                'LifetimeScope enter/exit not match, must be FILO')
        StagingContext.allow_return_stack.pop()

    def register_implicit_scope(self, scope):
        self.implicit_scopes.append(scope)
        return scope.__enter__()


class StagingContext:
    '''Helper class managing context in IR staging.'''
    id_stack: List[NamingScope] = []
    lifetime_stack: List[LifetimeScope] = []
    allow_return_stack: List[bool] = []
    closure: Dict[str, Any] = {}
    call_stack: List[traceback.FrameSummary] = []
    name_dict: Dict[str, int] = {}

    @staticmethod
    def register_implicit_scope(scope):
        return StagingContext.lifetime_stack[-1].register_implicit_scope(scope)

    @staticmethod
    def fullid(nid: str) -> str:
        '''Get namespace-prepended full nid of given short nid.'''
        return StagingContext.id_stack[-1].fullid(nid)

    @staticmethod
    def fullname(name: str) -> str:
        '''Get distinct name.'''
        if name in StagingContext.name_dict:
            StagingContext.name_dict[name] += 1
            return f'{name}_{StagingContext.name_dict[name]}'
        else:
            StagingContext.name_dict[name] = 0
            return name

    @staticmethod
    def allow_return():
        return StagingContext.allow_return_stack[-1]

    @staticmethod
    def in_staging():
        return len(StagingContext.lifetime_stack) > 0

    @staticmethod
    def reset():
        StagingContext.id_stack.clear()
        StagingContext.lifetime_stack.clear()
        StagingContext.closure = {}
        StagingContext.call_stack = []
        StagingContext.name_dict = {}


def prepare_vardef(name: str,
                   override: bool = False,
                   capture: Optional[ffi.Array] = None):
    fullname = StagingContext.fullname(name) if not override else name
    if capture:
        StagingContext.closure[fullname] = capture
    return fullname


F = TypeVar('F')


def staged_callable(staging: F, original, doc: Optional[str] = None) -> F:

    def impl(*args, **kwargs):
        if StagingContext.in_staging():
            return staging(*args, **kwargs)
        else:
            return original(*args, **kwargs)

    # Set the name and doc of the staged function.
    # It helps when printing error messages
    impl.__name__ = staging.__name__
    if doc is not None:
        impl.__doc__ = doc

    return impl


class StagedIterable:

    def foreach(self, name: str, f: Callable[[Any], None]):
        raise NotImplementedError()


def foreach(name: str, iter, body: Callable[[Any], None]) -> None:
    '''Customized foreach wrapper.
    If `value` is instance of `StagedIterable`, its regarded as a customized foreach behavior and
    used to generate code for the python for loop.
    Otherwise, we try to execute the loop as usual.
    '''
    if isinstance(iter, StagedIterable):
        iter.foreach(name, body)
    else:
        for iter_var in iter:
            body(iter_var)


class StagedAssignable(abc.ABC):

    @abc.abstractmethod
    def assign(self, name: str) -> VarRef:
        raise NotImplementedError()


def assign_stmt(name: str, value):
    '''Customized assign wrapper.
    If `value` is instance of `StagedAssignable`, it's regarded as a customized assign behavior and
    gets executed with the assigned target variable name.
    This wrapper is used for initializing a variable.
    '''
    if isinstance(value, StagedAssignable):
        return value.assign(name)
    else:
        return value


class StagedTypeAnnotationMeta(abc.ABCMeta):

    def __getitem__(self, args):
        return self(*args)


class StagedTypeAnnotation(metaclass=StagedTypeAnnotationMeta):

    @abc.abstractmethod
    def annotate(self, name: str) -> VarRef:
        raise NotImplementedError()


def annotate_stmt(name: str, ty):
    if isinstance(ty, StagedTypeAnnotation):
        return ty.annotate(name)
    return None


class StagedPredicate(abc.ABC):

    @abc.abstractmethod
    def if_then_else_stmt(self, then_body: Callable[[], None],
                          else_body: Optional[Callable[[], None]]):
        raise NotImplementedError()

    @abc.abstractmethod
    def if_then_else_expr(self, then_expr: Callable[[], Any],
                          else_expr: Callable[[], Any]):
        raise NotImplementedError()


def _staged_if_then_else_stmt(pred: Union[VarRef, ffi.Expr],
                              then_body: Callable[[], None],
                              else_body: Optional[Callable[[], None]]):
    with If(pred):
        with LifetimeScope():
            then_body()
    if else_body:
        with Else():
            with LifetimeScope():
                return else_body()


def _staged_if_then_else_expr(pred: Union[VarRef, ffi.Expr],
                              then_expr: Callable[[], VarRef],
                              else_expr: Callable[[], VarRef]):
    return if_then_else(pred, then_expr(), else_expr())


StagedPredicate.register(VarRef)
VarRef.if_then_else_stmt = _staged_if_then_else_stmt
VarRef.if_then_else_expr = _staged_if_then_else_expr
StagedPredicate.register(ffi.Expr)
ffi.Expr.if_then_else_stmt = _staged_if_then_else_stmt
ffi.Expr.if_then_else_expr = _staged_if_then_else_expr


def if_then_else_stmt(predicate, then_body, else_body=None):
    '''If-then-else statement staging tool.
    When predicate is deterministic in staging, only one branch is generated.
    Otherwise, a If node in IR is generated.
    '''
    if isinstance(predicate, StagedPredicate):
        predicate.if_then_else_stmt(then_body, else_body)
    else:
        if predicate:
            then_body()
        elif else_body:
            else_body()


def if_then_else_expr(predicate, then_expr, else_expr):
    '''If-then-else expression staging tool.'''
    if isinstance(predicate, StagedPredicate):
        return predicate.if_then_else_expr(then_expr, else_expr)
    else:
        if predicate:
            return then_expr()
        else:
            return else_expr()


def return_stmt(value, funcname):
    '''Return staging tool. Only allow return in static control flow.'''
    if not StagingContext.allow_return():
        raise StagingError(
            'Return is only allowed in statically deterministic control flow.')
    if isinstance(value, StagedAssignable):
        value = value.assign(funcname)
    return value


def assert_stmt(test):
    '''Assert staging tool.'''
    if isinstance(test, ffi.Expr):
        StagingContext.register_implicit_scope(Assert(test))
    else:
        assert test


def load_attr(obj, attr: str):
    '''Load attribute staging tool. Allows customization of reading attributes.'''
    try:
        return getattr(obj, attr)
    except AttributeError:
        if attr == "ndim":
            return ndim(obj)
        if attr == "shape":
            return lambda i=None: shape(obj, i)
        if attr == "dtype":
            return dtype(obj)
        if attr == "mtype":
            return mtype(obj)
        raise


@dataclass
class VarCreator(StagedAssignable):
    shape: Union[Sequence, VarRef]
    dtype: str
    mtype: str

    def assign(self, name: str) -> VarRef:
        '''Customized assign behavior. Creates a VarDef with its full name.'''
        return StagingContext.register_implicit_scope(
            _VarDef(prepare_vardef(name), self.shape, self.dtype, 'cache',
                    self.mtype))


def empty_staging(shape, dtype, mtype=None):
    return VarCreator(shape, dtype, mtype)


def empty_fallback(shape, dtype, mtype=None):
    return np.zeros(shape, dtype)


empty = staged_callable(
    empty_staging, empty_fallback, '''
Create an empty variable

Parameters
----------
shape : Sequence[Expr] or Var
    Shape of the variable. A variable can be created using a literal shape,
    or another fixed-length VarRef as a shape
dtype : str or DataType
    Data type of the variable
mtype : str or MemType (Optional)
    Memory type of the variable. If omitted, the main memory type of the
    default Target in config will be used
''')


class PredefinedVarCreator(VarCreator):

    def __init__(self, initializer: List[Any], dtype: str, mtype: str):

        def get_shape(lst):
            if not isinstance(lst, list):
                assert ndim(lst) == 0
                return ()

            if len(lst) == 0:
                return (0,)

            shape_ = get_shape(lst[0])
            for x in lst[1:]:
                assert shape_ == get_shape(x)

            return (len(lst),) + shape_

        super().__init__(get_shape(initializer), dtype, mtype)
        self.initializer = initializer

    def assign(self, name: str) -> VarRef:
        var = super().assign(name)

        def impl(var_slice, init_slice):
            if not isinstance(init_slice, list):
                var_slice[()] = init_slice
            else:
                for i, x in enumerate(init_slice):
                    impl(var_slice[i], x)

        impl(var, self.initializer)
        return var


def var_staging(initializer, dtype, mtype=None):
    return PredefinedVarCreator(initializer, dtype, mtype)


def var_fallback(initializer, dtype, mtype=None):
    return np.array(initializer, dtype=dtype)


var = staged_callable(
    var_staging, var_fallback, '''
Create an with variable a given initializer

Parameters
----------
initializer : Sequence[Sequence[...Sequence[Expr]...]]
    (Multi-level of) sequence of expressions. Will be data of the variable
shape : Sequence[Expr] or Var
    Shape of the variable. A variable can be created using a literal shape,
    or another fixed-length VarRef as a shape
dtype : str or DataType
    Data type of the variable
mtype : str or MemType (Optional)
    Memory type of the variable. If omitted, the main memory type of the
    default Target in config will be used
''')


def capture_var_fallback(arr: ffi.Array, name: str = 'captured'):
    return arr.numpy()


def capture_var_staging(arr: ffi.Array, name: str = 'captured'):
    return StagingContext.register_implicit_scope(
        _VarDef(prepare_vardef(name, capture=arr), arr.shape, arr.dtype,
                'input'))


capture_var = staged_callable(capture_var_staging, capture_var_fallback,
                              '''Capture external array as tensor variable.''')


class Var(StagedTypeAnnotation):

    def __init__(self, shape, dtype, atype="input", mtype=None):
        '''
        Declare a variable

        Parameters
        ----------
        name : str
            Name of the variable
        shape : Sequence[Expr] or Var
            Shape of the variable. A variable can be created using a literal shape,
            or another fixed-length VarRef as a shape
        dtype : str or DataType
            Data type of the variable
        atype : str or AccessType
            Access type of the variable. It specifies whether (and how) the variable
            is an I/O variable of the function it belongs to. Defaults to "input"
        mtype : str or MemType (Optional)
            Memory type of the variable. If omitted, the main memory type of the
            default Target in config will be used
        '''
        self.shape, self.dtype, self.atype, self.mtype = shape, dtype, atype, mtype

    def annotate(self, name: str) -> VarRef:
        return StagingContext.register_implicit_scope(
            _VarDef(prepare_vardef(name), self.shape, self.dtype, self.atype,
                    self.mtype))


class dynamic_range(StagedIterable):
    '''Dynamic range that generates For loop in IR tree.'''

    def __init__(self, start, stop=None, step=1) -> None:
        '''Initialize a dynamic range. Arguments semantic identical to builtin `range`.'''
        if stop:
            self.start = start
            self.stop = stop
        else:
            self.start = 0
            self.stop = start
        self.step = step

    def foreach(self, name: str, body: Callable[[Any], None]) -> None:
        '''Customized foreach behavior. Creates a For loop.'''
        with For(StagingContext.fullname(name), self.start, self.stop,
                 self.step) as iter_var:
            with LifetimeScope():
                body(iter_var)


def boolop_expr(native_reducer, ir_reducer, lazy_args):
    result = lazy_args[0]()
    for f in lazy_args[1:]:
        if isinstance(result, ffi.Expr):
            result = ir_reducer(result, f)
        else:
            result = native_reducer(result, f)
    return result


def and_expr(*lazy_args):
    return boolop_expr(lambda a, fb: a and fb(), lambda a, fb: l_and(a, fb()),
                       lazy_args)


def or_expr(*lazy_args):
    return boolop_expr(lambda a, fb: a or fb(), lambda a, fb: l_or(a, fb()),
                       lazy_args)


def not_expr(arg):
    if not isinstance(arg, bool):
        return l_not(arg)
    else:
        return not arg


def functiondef_wrapper(filename, funcname):
    namespace = ctx_stack.top().get_next_nid()
    ctx_stack.top().set_next_nid('')
    if namespace == '':
        return FunctionScope(filename, funcname)
    else:
        return NamingScope(filename, funcname, namespace)


def metadata(entry: str):
    parts = entry.split()
    if parts[0] == 'nid:':
        ctx_stack.top().set_next_nid(StagingContext.fullid(parts[1]))
    elif parts[0] == 'no_deps:':
        var_name = parts[1]

        back = inspect.currentframe().f_back

        if var_name in back.f_locals:
            var = back.f_locals[var_name]
        elif var_name in back.f_globals:
            var = back.f_globals[var_name]
        else:
            raise StagingError(
                f'Local variable {var_name} not found for annotating comment ({entry})'
            )

        if not isinstance(var, VarRef):
            raise StagingError(
                f'Local variable {var_name} = {var} is not a VarRef, which is required by annotating comment ({entry})'
            )
        ctx_stack.top().add_next_no_deps(var.name)
    elif parts[0] == 'prefer_libs':
        ctx_stack.top().set_next_prefer_libs()


def mark_position(base_lineno: int, line_offset: int):
    original = StagingContext.call_stack[-1]
    lineno = base_lineno + line_offset - 1
    StagingContext.call_stack[-1] = traceback.FrameSummary(
        original.filename, lineno, original.name)
    if ctx_stack.top().get_next_nid() == "":
        ctx_stack.top().set_next_nid(
            StagingContext.fullid(f'{original.filename}:{lineno}'))


def module_helper(callee):
    '''Helper to get an AST node with full path to given symbol, which should be in current module.'''
    return ast.Attribute(
        ast.Attribute(ast.Name('freetensor', ast.Load()), 'transformer',
                      ast.Load()), callee.__name__, ast.Load())


def call_helper(callee, *args: ast.expr, **kwargs: ast.expr):
    '''Call helper that generates a python AST Call node with given callee and arguments AST node.'''
    return ast.Call(module_helper(callee), list(args),
                    [ast.keyword(k, w) for k, w in kwargs.items()])


def function_helper(name: str, args: Sequence[str], body: List[ast.stmt],
                    nonlocals: List[str]):
    '''Function helper that generates a python AST FunctionDef node with given name, arguments name, and body.'''
    nonlocal_body = ([ast.Nonlocal(nonlocals)]
                     if len(nonlocals) > 0 else []) + body
    return ast.FunctionDef(name=name,
                           args=ast.arguments(
                               args=[],
                               vararg=None,
                               kwarg=None,
                               posonlyargs=[ast.arg(a, None) for a in args],
                               defaults=[],
                               kwonlyargs=[],
                               kw_defaults=[]),
                           body=nonlocal_body,
                           returns=None,
                           decorator_list=[])


def location_helper(new_nodes, old_node):
    if not isinstance(new_nodes, list):
        ast.copy_location(new_nodes, old_node)
        ast.fix_missing_locations(new_nodes)
    else:
        for n in new_nodes:
            ast.copy_location(n, old_node)
            ast.fix_missing_locations(n)
    return new_nodes


class NonlocalTransformingScope:

    def __init__(self, t):
        self.t: Transformer = t

    def __enter__(self):
        if self.t.nonlocals:
            self.t.nonlocals.append([])
        else:
            self.t.nonlocals = [[]]
        return [y for x in self.t.nonlocals for y in x]

    def __exit__(self, _1, _2, _3):
        self.t.nonlocals.pop()


_empty_args = ast.arguments(args=[],
                            vararg=None,
                            kwarg=None,
                            posonlyargs=[],
                            defaults=[],
                            kwonlyargs=[],
                            kw_defaults=[])


@dataclass
class Transformer(ast.NodeTransformer):
    filename: str
    base_lineno: int
    curr_func: str = None
    nonlocals: List[List[str]] = None

    def visit(self, node: ast.AST):
        new_node = super().visit(node)
        if isinstance(node, ast.stmt) and not isinstance(node, ast.FunctionDef):
            if not isinstance(new_node, list):
                new_node = [new_node]
            return location_helper([
                ast.Expr(
                    call_helper(mark_position, ast.Constant(self.base_lineno),
                                ast.Constant(node.lineno)))
            ] + new_node, node)
        return new_node

    def visit_Assign(self, old_node: ast.Assign) -> ast.Assign:
        '''Rule:
        `lhs = rhs` -> `lhs = assign('lhs', rhs)`
        `x.lhs = rhs` -> `x.lhs = assign('lhs', rhs)`
        '''
        node: ast.Assign = self.generic_visit(old_node)
        # FIXME: multi-assign not implemented
        if len(node.targets) == 1 and (isinstance(node.targets[0], ast.Name) or
                                       isinstance(node.targets[0],
                                                  ast.Attribute)):
            name = None
            if isinstance(node.targets[0], ast.Name):
                name = node.targets[0].id
            elif isinstance(node.targets[0], ast.Attribute):
                name = node.targets[0].attr
            if name is not None:
                node = ast.Assign(
                    node.targets,
                    call_helper(assign_stmt, ast.Constant(name), node.value))
        return location_helper(node, old_node)

    def visit_AnnAssign(self, old_node: ast.AnnAssign) -> Any:
        '''Rule:
        `x: Ty` -> ```
        freetensor__annotate__x = annotate_stmt('x', Ty)
        if freetensor__annotate__x:
            x = freetensor__annotate__x
        ```: pure annotation
        '''
        node: ast.AnnAssign = self.generic_visit(old_node)
        if isinstance(node.target, ast.Name) and node.value is None:
            x = node.target
            x_str = ast.Constant(x.id)
            Ty = node.annotation

            intermediate = f'freetensor__annotate__{x.id}'
            intermediate_store = ast.Name(intermediate, ast.Store())
            intermediate_load = ast.Name(intermediate, ast.Load())
            node = [
                ast.Assign([intermediate_store],
                           call_helper(annotate_stmt, x_str, Ty)),
                ast.If(intermediate_load, [ast.Assign([x], intermediate_load)],
                       [])
            ]
        return node

    def visit_For(self, old_node: ast.For):
        '''Rule:
        ```
        for x in iter:
            body
        ```
        ->
        ```
        def for_body(x):
            body
        foreach('x', iter, for_body)
        ```'''
        if isinstance(old_node.target, ast.Name) and len(old_node.orelse) == 0:
            with NonlocalTransformingScope(self) as nonlocals:
                # while opening a fake function, For loops initiates an iter name as well.
                # need to remove it from the outer nonlocals list to implement shadowing.
                # only For loops behaves as such, so handle it specially here.
                nonlocals = set(nonlocals)
                if old_node.target.id in nonlocals:
                    nonlocals.remove(old_node.target.id)
                nonlocals = list(nonlocals)

                node = self.generic_visit(old_node)
                node = [
                    function_helper('for_body', [node.target.id], node.body,
                                    nonlocals),
                    ast.Expr(
                        call_helper(foreach,
                                    ast.Constant(node.target.id), node.iter,
                                    ast.Name('for_body', ast.Load())))
                ]
        else:
            node = self.generic_visit(old_node)
        return location_helper(node, old_node)

    def visit_Call(self, old_node: ast.Call):
        '''Rule:
        `range(...)` -> `dynamic_range(...)`
        '''
        node: ast.Call = self.generic_visit(old_node)
        if isinstance(node.func, ast.Name):
            if node.func.id == 'range':
                node = ast.Call(module_helper(dynamic_range), node.args,
                                node.keywords)
        return location_helper(node, old_node)

    def visit_If(self, old_node: ast.If):
        '''Rule:
        ```
        if pred:
            body
        else:
            orelse
        ```
        ->
        ```
        def then_body():
            body
        def else_body():
            orelse
        if_then_else_stmt(pred, then_body, else_body)
        ```
        '''
        test = self.visit(old_node.test)
        with NonlocalTransformingScope(self) as nonlocals:
            new_node = [
                function_helper('then_body', [], [
                    z for x in old_node.body for y in [self.visit(x)]
                    for z in (y if isinstance(y, list) else [y])
                ], nonlocals)
            ]
        then_body = ast.Name('then_body', ast.Load())
        if old_node.orelse:
            with NonlocalTransformingScope(self) as nonlocals:
                new_node.append(
                    function_helper('else_body', [], [
                        z for x in old_node.orelse for y in [self.visit(x)]
                        for z in (y if isinstance(y, list) else [y])
                    ], nonlocals))
            else_body = ast.Name('else_body', ast.Load())
        else:
            else_body = ast.Constant(None)
        new_node.append(
            ast.Expr(call_helper(if_then_else_stmt, test, then_body,
                                 else_body)))
        return location_helper(new_node, old_node)

    def visit_IfExp(self, old_node: ast.IfExp):
        '''Rule: `body if test else orelse` -> `if_then_else_expr(test, body, orelse)`'''
        node = self.generic_visit(old_node)
        node = call_helper(if_then_else_expr, node.test,
                           ast.Lambda(_empty_args, node.body),
                           ast.Lambda(_empty_args, node.orelse))
        return location_helper(node, old_node)

    def visit_FunctionDef(self, old_node: ast.FunctionDef) -> Any:
        prev_func = self.curr_func
        self.curr_func = old_node.name

        # nested functions follow original Python (shitty) scoping,
        # thus backup the nonlocals stack and prepare a clean one.
        prev_nonlocals = self.nonlocals
        self.nonlocals = None

        with NonlocalTransformingScope(self):
            # mark arguments as nonlocal
            for name in old_node.args.args + old_node.args.kwonlyargs:
                self.nonlocals[-1].append(name.arg)
            if old_node.args.vararg:
                self.nonlocals[-1].append(old_node.args.vararg.arg)
            if old_node.args.kwarg:
                self.nonlocals[-1].append(old_node.args.kwarg.arg)

            node: ast.FunctionDef = self.generic_visit(old_node)
            node.decorator_list = []
            node.body = [
                ast.With(
                    items=[
                        ast.withitem(context_expr=call_helper(
                            functiondef_wrapper, ast.Constant(self.filename),
                            ast.Constant(node.name)),
                                     optional_vars=None)
                    ],
                    body=[
                        stmt for arg in node.args.posonlyargs + node.args.args
                        if arg.annotation for stmt in self.visit_AnnAssign(
                            location_helper(
                                ast.AnnAssign(ast.Name(arg.arg, ast.Store(
                                )), arg.annotation, None, 1), old_node))
                    ] + node.body)
            ]

        self.curr_func = prev_func
        self.nonlocals = prev_nonlocals
        return location_helper(node, old_node)

    def visit_Assert(self, old_node: ast.Assert) -> Any:
        node: ast.Assert = self.generic_visit(old_node)
        node = ast.Expr(call_helper(assert_stmt, node.test))
        return location_helper(node, old_node)

    def visit_BoolOp(self, old_node: ast.BoolOp) -> Any:
        node: ast.BoolOp = self.generic_visit(old_node)
        if isinstance(node.op, ast.And):
            libfunc = and_expr
        elif isinstance(node.op, ast.Or):
            libfunc = or_expr
        else:
            return location_helper(node, old_node)
        node = call_helper(libfunc,
                           *[ast.Lambda(_empty_args, v) for v in node.values])
        return location_helper(node, old_node)

    def visit_UnaryOp(self, old_node: ast.UnaryOp) -> Any:
        node: ast.UnaryOp = self.generic_visit(old_node)
        if isinstance(node.op, ast.Not):
            node = call_helper(not_expr, node.operand)
        return location_helper(node, old_node)

    def visit_Compare(self, old_node: ast.Compare) -> Any:
        '''Expand multiple comparison into `and` expression.'''
        if len(old_node.comparators) == 1:
            return self.generic_visit(old_node)
        lhs = old_node.left
        node = ast.BoolOp(ast.And(), [])
        for op, rhs in zip(old_node.ops, old_node.comparators):
            node.values.append(ast.Compare(lhs, [op], [rhs]))
            lhs = rhs
        return self.visit(location_helper(node, old_node))

    def visit_Attribute(self, old_node: ast.Attribute) -> Any:
        node: ast.Attribute = self.generic_visit(old_node)
        if isinstance(node.ctx, ast.Load):
            node = call_helper(load_attr, node.value, ast.Constant(node.attr))
        return location_helper(node, old_node)

    def visit_Return(self, old_node: ast.Return) -> Any:
        node: ast.Return = self.generic_visit(old_node)
        assert self.curr_func is not None
        node = ast.Return(
            call_helper(return_stmt, node.value, ast.Constant(self.curr_func)))
        return location_helper(node, old_node)

    def visit_Lambda(self, old_node: ast.Lambda) -> Any:
        with NonlocalTransformingScope(self):
            node: ast.Lambda = self.generic_visit(old_node)
        return location_helper(node, old_node)

    def visit_comprehension(self, old_node: ast.comprehension) -> Any:
        with NonlocalTransformingScope(self):
            node: ast.comprehension = self.generic_visit(old_node)
        return location_helper(node, old_node)

    def visit_Name(self, node: ast.Name) -> Any:
        if isinstance(node.ctx, ast.Store):
            self.nonlocals[-1].append(node.id)
        return self.generic_visit(node)

    def visit_AsyncFunctionDef(self, node: ast.AsyncFunctionDef) -> Any:
        raise TransformError('Async functions not supported.', self.filename,
                             self.base_lineno, node)

    def visit_ClassDef(self, node: ast.ClassDef) -> Any:
        raise TransformError('Class definitions not supported.', self.filename,
                             self.base_lineno, node)


def _remove_indent(lines: List[str]) -> str:
    spaces_to_remove = next((i for i, x in enumerate(lines[0]) if x != ' '),
                            len(lines[0]))
    return ''.join(line[spaces_to_remove:] for line in lines)


def _get_caller_env(depth: int):
    frame = inspect.currentframe()
    try:
        parent = frame
        for _ in range(depth + 1):
            parent = parent.f_back
        caller_env = copy.copy(parent.f_globals)
        caller_env.update(parent.f_locals)
    finally:
        del frame
    return caller_env


def process_annotating_comments(src: str):
    new_src = []
    for line in src.splitlines():
        indent = re.match('\\s*', line)[0]
        rest_line = line[len(indent):]
        if rest_line.startswith('#! '):
            arg = rest_line[3:].replace('"', '\\"')
            new_src.append(f'{indent}freetensor.metadata("{arg}")')
        else:
            new_src.append(line)
    new_src = '\n'.join(new_src)
    return new_src


def into_staging(func, caller_env, src: str = None, verbose=False):
    if src is None:
        lines, lineno = ins.getsourcelines(func)
        src = _remove_indent(lines)
        file = ins.getfile(func)
    else:
        lineno = 1
        file = f'<staging:{func.__name__}>'

    tree = ast.parse(process_annotating_comments(src))
    tree = ast.fix_missing_locations(Transformer(file, lineno).visit(tree))

    import astor
    source = astor.to_source(tree)

    if verbose:
        from pygments import highlight
        from pygments.lexers import PythonLexer
        from pygments.formatters import TerminalFormatter
        print(highlight(source, PythonLexer(),
                        TerminalFormatter(bg='dark', linenos=True)),
              file=sys.stderr)

    caller_env['freetensor'] = sys.modules['freetensor']
    exec(compile(source, f'<staging:{func.__name__}>', 'exec'), caller_env)
    return caller_env[func.__name__], file, func.__name__


def transform(func=None, verbose: int = 0, depth: int = 1, caller_env=None):
    '''
    Transform a user function to an AST

    Parameters
    ----------
    func : Python function
        The user function to transform. If not specified, a partial function will
        be returend, which can be used as a decorator
    verbose : int
        0 = print nothing. 1 = print the resulting AST. 2 = 1 + print the generated
        Python code that is used for transforming
    '''

    if verbose is None:
        verbose = 0
    if caller_env is None:
        caller_env = _get_caller_env(depth)

    def decorator(func):
        params = list(inspect.signature(func).parameters)
        staging_func, filename, funcname = into_staging(func,
                                                        caller_env,
                                                        verbose=verbose >= 2)

        try:
            with LifetimeScope():
                with NamingScope(filename, funcname, None):
                    # for p in params:
                    #     StagingContext.id_stack[-1].ids[p] = 1
                    #     StagingContext.name_dict[p] = 0
                    returns = staging_func(*params)
                    if isinstance(returns, VarRef):
                        returns = [returns]
                    elif isinstance(returns, tuple):
                        for ret in returns:
                            if not isinstance(ret, VarRef):
                                raise StagingError(
                                    'Illegal return at top level, need to be a `VarRef` or a tuple of `VarRef`s'
                                )
                        returns = list(returns)
                    elif returns is None:
                        returns = []
                    else:
                        raise StagingError(
                            'Illegal return at top level, need to be a `VarRef` or a tuple of `VarRef`s'
                        )
                    for ret in returns:
                        if ret.vardef.atype == 'input' or ret.vardef.atype == 'inout':
                            ret.vardef.set_atype('inout')
                        else:
                            ret.vardef.set_atype('output')
                    returns = [
                        (ret.vardef.name, ret.vardef.dtype) for ret in returns
                    ]

                    closure = StagingContext.closure
        except Exception as e:
            raise StagingError('Exception occurred in staging') from e
        finally:
            StagingContext.reset()
            staged_ast = pop_ast()

        staged = Func(func.__name__, params + list(closure.keys()), returns,
                      staged_ast, closure)

        if verbose >= 1:
            print("The transformed AST is:", file=sys.stderr)
            print(staged, file=sys.stderr)
            print(file=sys.stderr)

        return staged

    if callable(func):
        return decorator(func)
    else:
        return decorator


def inline(func=None, src=None, fallback=None, verbose=False, caller_env=None):
    '''
    Enable a user function to be called by a transformed function at run time

    Parameters
    ----------
    func : Python function
        The user function
    src : str (Optional)
        The source code of `func`. This parameter is only required if the source
        code cannot be get automatically, e.g., if `func` is generated from a `exec`
    verbose : bool
        True to print the generated Python code that is used for transforming
    '''

    if caller_env is None:
        caller_env = _get_caller_env(1)

    def decorator(func):
        return functools.wraps(func)(staged_callable(
            into_staging(func, caller_env, src, verbose=verbose)[0], fallback or
            func))

    if callable(func):
        return decorator(func)
    else:
        return decorator<|MERGE_RESOLUTION|>--- conflicted
+++ resolved
@@ -19,14 +19,9 @@
 import freetensor_ffi as ffi
 
 from .context import pop_ast
-<<<<<<< HEAD
-from .expr import (ndim, intrinsic, l_and, l_or, l_not, if_then_else)
-from .stmt import (_VarDef, VarRef, For, If, Else, Alloc, Free, MarkNid, ctx_stack, Func,
-=======
 from .expr import (dtype, mtype, ndim, intrinsic, l_and, l_or, l_not,
                    if_then_else, shape)
-from .stmt import (_VarDef, VarRef, For, If, Else, MarkNid, ctx_stack, Func,
->>>>>>> 1d5e30bf
+from .stmt import (_VarDef, VarRef, For, If, Else, Alloc, Free, MarkNid, ctx_stack, Func,
                    Assert)
 
 assert sys.version_info >= (3,
