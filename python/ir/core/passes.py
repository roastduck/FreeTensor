--- conflicted
+++ resolved
@@ -22,80 +22,6 @@
 
 
 def lower(ast, target: Optional[ffi.Target] = None):
-<<<<<<< HEAD
-    # ast = simplify_pass(ast)
-    # ast = sink_var(ast)
-    # ast = shrink_var(ast)
-    # ast = merge_and_hoist_if(ast)
-    # ast = seperate_tail(ast)
-    # ast = remove_writes(ast)  # After seperate_tail
-    # ast = shrink_for(ast)  # After seperate_tail and remove_writes
-    # ast = make_atomic(ast)
-    #
-    # if target is not None:
-    #     if target.type() == ffi.TargetType.GPU:
-    #         # TODO: Support dynamic shared memory size, but the size should be determined
-    #         # outside of kernels
-    #         ast = make_const_shape(
-    #             ast, [ffi.MemType.GPUShared, ffi.MemType.GPULocal])
-    #         ast = gpu_correct_shared(ast)
-    #
-    #         # After gpu_make_sync and gpu_correct_shared. Otherwise, these 2 passes
-    #         # cannot get the right thread info
-    #         ast = gpu_normalize_threads(ast)
-    #
-    #         # After gpu_normalize_threads
-    #         ast = gpu_make_sync(ast)
-    #
-    #         ast = make_1d_var(ast)
-    #
-    #         # After make_1d_var
-    #         ast = gpu_lower_vector(ast)
-    #
-    # # After passes including architecture-specific ones
-    # ast = use_builtin_div(ast)
-
     if target is not None:
         return ffi.lower(ast, target)
-    return ffi.lower(ast)
-=======
-    ast = simplify_pass(ast)
-    ast = sink_var(ast)
-    ast = shrink_var(ast)
-    ast = merge_and_hoist_if(ast)
-    ast = seperate_tail(ast)
-    ast = remove_writes(ast)  # After seperate_tail
-    ast = remove_dead_var(ast)  # After remove_writes
-    ast = shrink_for(ast)  # After seperate_tail and remove_writes
-
-    if target is not None:
-        if target.type() == ffi.TargetType.GPU:
-            # TODO: Support dynamic shared memory size, but the size should be determined
-            # outside of kernels
-            ast = make_const_shape(
-                ast, [ffi.MemType.GPUShared, ffi.MemType.GPULocal])
-            ast = gpu_correct_shared(ast)
-
-            # After gpu_make_sync and gpu_correct_shared. Otherwise, these 2 passes
-            # cannot get the right thread info
-            ast = gpu_normalize_threads(ast)
-
-            # After gpu_correct_shared
-            ast = make_atomic(ast)
-
-            # After gpu_normalize_threads
-            ast = gpu_make_sync(ast)
-
-            ast = make_1d_var(ast)
-
-            # After make_1d_var
-            ast = gpu_lower_vector(ast)
-
-        elif target.type() == ffi.TargetType.CPU:
-            ast = make_atomic(ast)
-
-    # After passes including architecture-specific ones
-    ast = use_builtin_div(ast)
-
-    return ast
->>>>>>> 5d9d57cb
+    return ffi.lower(ast)