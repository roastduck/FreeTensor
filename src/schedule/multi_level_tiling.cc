--- conflicted
+++ resolved
@@ -110,9 +110,8 @@
                 schedule.fuse(tiles[i].first, fuseTiles[i].first);
         }
     }
-<<<<<<< HEAD
     //    std::cout << "after fuse: " << toString(schedule.ast()) << std::endl;
-    auto body = schedule.find(lastFuse).node().as<ForNode>()->body_;
+    auto &body = schedule.find(lastFuse).as<ForNode>()->body_;
     try {
         schedule.cache(body->id(), target.dest, memType);
     } catch (const InvalidSchedule &e) {
@@ -130,12 +129,6 @@
     }
     //    std::cout << "after cache: " << toString(schedule.ast()) << std::endl;
     return tiles;
-=======
-    std::cout << "after fuse: " << toString(schedule.ast()) << std::endl;
-    schedule.cache(schedule.find(lastFuse).as<ForNode>()->body_->id(),
-                   target.dest, MemType::CPU);
-    std::cout << "after cache: " << toString(schedule.ast()) << std::endl;
->>>>>>> bb58afc6
 }
 
 } // namespace ir