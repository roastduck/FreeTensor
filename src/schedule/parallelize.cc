--- conflicted
+++ resolved
@@ -96,13 +96,10 @@
 
 Stmt parallelize(const Stmt &_ast, const ID &loop,
                  const ParallelScope &parallel, bool allowReduction) {
-<<<<<<< HEAD
     if (getenv("PAPER_IS_BWD") && getenv("PAPER_NO_PAR_REDUCE")) {
         allowReduction = false;
     }
-=======
     checkNotInLib(_ast, loop);
->>>>>>> e5918415
 
     Parallelize mutator(loop, parallel);
     auto ast = _ast;
