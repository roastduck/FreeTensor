<<<<<<< HEAD
=======
#include <algorithm>
#include <optional>

>>>>>>> e5918415
#include <pass/simplify.h>
#include <schedule.h>
#include <schedule/as_matmul.h>

namespace freetensor {

static bool isIntConst1(const Expr &op) {
    return op->nodeType() == ASTNodeType::IntConst &&
           op.as<IntConstNode>()->val_ == 1;
}

static bool isConst0(const Expr &op) {
    return (op->nodeType() == ASTNodeType::IntConst &&
            op.as<IntConstNode>()->val_ == 0) ||
           (op->nodeType() == ASTNodeType::FloatConst &&
            op.as<FloatConstNode>()->val_ == 0);
}

template <class T>
static std::optional<std::vector<int>> permutationB2A(const std::vector<T> &A,
                                                      const std::vector<T> &B) {
    ASSERT(A.size() == B.size());
    std::vector<int> permutation(A.size(), 0);
    auto idxAndA = ranges::to<std::vector>(views::enumerate(A));
    auto idxAndB = ranges::to<std::vector>(views::enumerate(B));
    std::ranges::stable_sort(idxAndA, [](auto &&lhs, auto &&rhs) {
        return std::get<1>(lhs) < std::get<1>(rhs);
    });
    std::ranges::stable_sort(idxAndB, [](auto &&lhs, auto &&rhs) {
        return std::get<1>(lhs) < std::get<1>(rhs);
    });
    for (auto &&[itemA, itemB] : views::zip(idxAndA, idxAndB)) {
        auto &&[idxA, valA] = itemA;
        auto &&[idxB, valB] = itemB;
        if (valA != valB) {
            return std::nullopt;
        }
        permutation[idxB] = idxA;
    }
    return permutation;
}

static std::vector<int> filter(const std::vector<int> &order,
                               const std::vector<bool> &flag) {
    std::vector<int> ret;
    ret.reserve(order.size());
    for (int item : order) {
        if (flag.at(item)) {
            ret.emplace_back(item);
        }
    }
    return ret;
}

static std::pair<std::vector<int>, std::vector<int>>
filterAndGetIdx(const std::vector<int> &order, const std::vector<bool> &flag) {
    std::vector<int> sub, idx;
    sub.reserve(order.size());
    idx.reserve(order.size());
    for (auto &&[i, item] : views::enumerate(order)) {
        if (flag.at(item)) {
            sub.emplace_back(item);
            idx.emplace_back(i);
        }
    }
    return {sub, idx};
}

static bool inOrder(const std::vector<bool> &before,
                    const std::vector<bool> &after) {
    bool metAfter = false;
    for (auto &&[isBefore, isAfter] : views::zip(before, after)) {
        if (isAfter) {
            metAfter = true;
        }
        if (isBefore && metAfter) {
            return false;
        }
    }
    return true;
}

void AsMatMul::checkSameOrderOrRetry(const ID &idA,
                                     const std::vector<int> &orderA,
                                     const std::vector<bool> &filterA,
                                     const ID &idB,
                                     const std::vector<int> &orderB,
                                     const std::vector<bool> &filterB,
                                     const std::string &message) {
    auto &&[subA, idxA] = filterAndGetIdx(orderA, filterA);
    auto &&[subB, idxB] = filterAndGetIdx(orderB, filterB);
    if (subA == subB) {
        return; // OK
    }
    if (auto &&subPermu = permutationB2A(subB, subA); subPermu.has_value()) {
        auto fullPermu =
            ranges::to<std::vector>(views::ints(0, (int)orderB.size()));
        for (auto &&[i, p] : views::enumerate(*subPermu)) {
            fullPermu[idxB[i]] = idxB[p];
        }
        throw NeedVarReorder(idB, fullPermu, message); // Retry
    } else {
        throw InvalidSchedule(message); // Impossible
    }
}

void AsMatMul::checkSameOrderNoRetry(const ID &idA,
                                     const std::vector<int> &orderA,
                                     const std::vector<bool> &filterA,
                                     const ID &idB,
                                     const std::vector<int> &orderB,
                                     const std::vector<bool> &filterB,
                                     const std::string &message) {
    if (filter(orderA, filterA) != filter(orderB, filterB)) {
        throw InvalidSchedule(message);
    }
}

void AsMatMul::retryReorderingBack(const ID &id,
                                   const std::vector<bool> &filter,
                                   const std::string &message) {
    std::vector<int> permu;
    permu.reserve(filter.size());
    for (int i = 0, n = filter.size(); i < n; i++) {
        if (!filter[i]) {
            permu.emplace_back(i);
        }
    }
    for (int i = 0, n = filter.size(); i < n; i++) {
        if (filter[i]) {
            permu.emplace_back(i);
        }
    }
    throw NeedVarReorder{id, permu, message};
}

void AsMatMul::retryReorderingFront(const ID &id,
                                    const std::vector<bool> &filter,
                                    const std::string &message) {
    std::vector<int> permu;
    permu.reserve(filter.size());
    for (int i = 0, n = filter.size(); i < n; i++) {
        if (filter[i]) {
            permu.emplace_back(i);
        }
    }
    for (int i = 0, n = filter.size(); i < n; i++) {
        if (!filter[i]) {
            permu.emplace_back(i);
        }
    }
    throw NeedVarReorder{id, permu, message};
}

const LinearExpr<int64_t> &AsMatMul::analyzeLinear(const Expr &expr) {
    analyzeLinear_(expr);
    return analyzeLinear_.result().at(expr);
}

Stmt AsMatMul::visitStmt(const Stmt &op) {
    if (inside_ && op->nodeType() != ASTNodeType::ReduceTo &&
        op->nodeType() != ASTNodeType::Store &&
        op->nodeType() != ASTNodeType::StmtSeq &&
        op->nodeType() != ASTNodeType::For &&
        op->nodeType() != ASTNodeType::VarDef) {
        throw InvalidSchedule("Unexpected " + toString(op->nodeType()) +
                              " node");
    }
    return BaseClass::visitStmt(op);
}

Stmt AsMatMul::visit(const For &op) {
    if (inside_) {
        iterMap_[op->iter_] = nestCnt_++;
        auto ret = BaseClass::visit(op);
        iterMap_.erase(op->iter_), nestCnt_--;
        return ret;
    } else if (op->id() == loop_) {
        inside_ = true;
        iterMap_[op->iter_] = nestCnt_++;
        auto ret = BaseClass::visit(op);
        iterMap_.erase(op->iter_), nestCnt_--;
        inside_ = false;

        Expr alpha, beta;
        if (!foundLeaf_) {
            throw InvalidSchedule("`c += a * b` statement not found");
        }
        alpha = makeIntConst(1);
        if (foundInit_) {
            if (!HashComparator()(c_, initC_)) {
                throw InvalidSchedule(
                    "The initialized matrix " + initC_.as<LoadNode>()->var_ +
                    " does not match " + c_.as<LoadNode>()->var_ +
                    ", the matrix being reduced to");
            }
            beta = makeIntConst(0);
        } else {
            beta = makeIntConst(1);
        }
        ret = makeMatMul(a_, b_, c_, alpha, beta, m_, k_, n_, lda_, ldb_, ldc_,
                         stridea_, strideb_, stridec_, batchSize_, aIsRowMajor_,
                         bIsRowMajor_, cIsRowMajor_, ret);
        for (auto &&def : innerDefs_) {
            ret = makeVarDef(def->name_, def->buffer_, def->viewOf_, ret,
                             def->pinned_, def->metadata(), def->id());
        }
        done_ = true;
        return ret;
    } else {
        ASSERT(!outerDefs_.count(op->iter_));
        outerDefs_.insert(op->iter_);
        auto ret = BaseClass::visit(op);
        outerDefs_.erase(op->iter_);
        return ret;
    }
}

Stmt AsMatMul::visit(const Store &_op) {
    auto __op = BaseClass::visit(_op);
    ASSERT(__op->nodeType() == ASTNodeType::Store);
    auto op = __op.as<StoreNode>();

    if (inside_) {
        if (foundLeaf_) {
            throw InvalidSchedule(
                "a Store node should not be after a ReduceTo node");
        }
        foundInit_ = true;

        if (!isConst0(op->expr_)) {
            throw InvalidSchedule("Matrix c can either be not initialized or "
                                  "initialized to zeros");
        }

        std::vector<bool> used;
        std::tie(used, orderInit_, initC_) = findIterUsedAndBaseAddr(op);
    }

    return op;
}

Stmt AsMatMul::visit(const ReduceTo &_op) {
    auto __op = BaseClass::visit(_op);
    ASSERT(__op->nodeType() == ASTNodeType::ReduceTo);
    auto op = __op.as<ReduceToNode>();

    if (inside_) {
        if (foundLeaf_) {
            throw InvalidSchedule("Unexpected multiple ReduceTo node");
        }
        foundLeaf_ = true;

        if (op->op_ != ReduceOp::Add) {
            throw InvalidSchedule("`+=` not found");
        }

        if (op->expr_->nodeType() != ASTNodeType::Mul) {
            throw InvalidSchedule("Multiplication not found");
        }
        Mul mul = op->expr_.as<MulNode>();

        if (mul->lhs_->nodeType() != ASTNodeType::Load) {
            throw InvalidSchedule("Matrix a not found");
        }
        Load loadA = mul->lhs_.as<LoadNode>();

        if (mul->rhs_->nodeType() != ASTNodeType::Load) {
            throw InvalidSchedule("Matrix b not found");
        }
        Load loadB = mul->rhs_.as<LoadNode>();

        // Find out which LOOPS are used
        std::vector<bool> usedByA, usedByB, usedByC;
        std::vector<int> orderA, orderB, orderC;
        std::tie(usedByA, orderA, a_) = findIterUsedAndBaseAddr(loadA);
        std::tie(usedByB, orderB, b_) = findIterUsedAndBaseAddr(loadB);
        std::tie(usedByC, orderC, c_) = findIterUsedAndBaseAddr(op);
        std::vector<bool> mAxes(nestCnt_, false);
        std::vector<bool> kAxes(nestCnt_, false);
        std::vector<bool> nAxes(nestCnt_, false);
        std::vector<bool> batchAxes(nestCnt_, false);
        for (int i = 0; i < nestCnt_; i++) {
            batchAxes[i] = usedByA[i] && usedByB[i] && usedByC[i];
            mAxes[i] = usedByA[i] && !usedByB[i] && usedByC[i];
            kAxes[i] = usedByA[i] && usedByB[i] && !usedByC[i];
            nAxes[i] = !usedByA[i] && usedByB[i] && usedByC[i];
        }

        ID idA = def(loadA->var_)->id();
        ID idB = def(loadB->var_)->id();
        ID idC = def(op->var_)->id();

        checkSameOrderOrRetry(idA, orderA, batchAxes, idB, orderB, batchAxes,
                              "Order of each indices in the batch axis should "
                              "be the same in each matrices");
        checkSameOrderOrRetry(idA, orderA, batchAxes, idC, orderC, batchAxes,
                              "Order of each indices in the batch axis should "
                              "be the same in each matrices");
        checkSameOrderOrRetry(idA, orderA, mAxes, idC, orderC, mAxes,
                              "Order of each indices in the m axis should be "
                              "the same in each matrices");
        checkSameOrderOrRetry(idA, orderA, kAxes, idB, orderB, kAxes,
                              "Order of each indices in the k axis should be "
                              "the same in each matrices");
        checkSameOrderOrRetry(idB, orderB, nAxes, idC, orderC, nAxes,
                              "Order of each indices in the n axis should be "
                              "the same in each matrices");
        if (foundInit_) {
            checkSameOrderNoRetry(
                idC, orderInit_, batchAxes, idC, orderC, batchAxes,
                "Order of each indices in the batch axis should be the same in "
                "initialization and reduction");
            checkSameOrderNoRetry(
                idC, orderInit_, mAxes, idC, orderC, mAxes,
                "Order of each indices in the m axis should be the same in "
                "initialization and reduction");
            checkSameOrderNoRetry(
                idC, orderInit_, nAxes, idC, orderC, nAxes,
                "Order of each indices in the n axis should be the same in "
                "initialization and reduction");
        }

        // Find out which TENSOR DIMENSIONS are used
        std::vector<bool> dimsABatch = findDimsUsed(loadA, batchAxes);
        std::vector<bool> dimsBBatch = findDimsUsed(loadB, batchAxes);
        std::vector<bool> dimsCBatch = findDimsUsed(op, batchAxes);
        std::vector<bool> dimsAM = findDimsUsed(loadA, mAxes);
        std::vector<bool> dimsAK = findDimsUsed(loadA, kAxes);
        std::vector<bool> dimsBK = findDimsUsed(loadB, kAxes);
        std::vector<bool> dimsBN = findDimsUsed(loadB, nAxes);
        std::vector<bool> dimsCM = findDimsUsed(op, mAxes);
        std::vector<bool> dimsCN = findDimsUsed(op, nAxes);

        Expr strideAM, strideAK, strideBK, strideBN, strideCM, strideCN;
        std::tie(batchSize_, stridea_) = findLenAndStride(loadA, dimsABatch);
        std::tie(batchSize_, strideb_) = findLenAndStride(loadB, dimsBBatch);
        std::tie(batchSize_, stridec_) = findLenAndStride(op, dimsCBatch);
        std::tie(m_, strideAM) = findLenAndStride(loadA, dimsAM);
        std::tie(k_, strideAK) = findLenAndStride(loadA, dimsAK);
        std::tie(k_, strideBK) = findLenAndStride(loadB, dimsBK);
        std::tie(n_, strideBN) = findLenAndStride(loadB, dimsBN);
        std::tie(m_, strideCM) = findLenAndStride(op, dimsCM);
        std::tie(n_, strideCN) = findLenAndStride(op, dimsCN);
        if (isIntConst1(strideAK)) {
            aIsRowMajor_ = true;
            lda_ = strideAM;
        } else if (isIntConst1(strideAM)) {
            aIsRowMajor_ = false;
            lda_ = strideAK;
        } else {
            retryReorderingBack(
                idA, dimsAK,
                "Either m or k dimension of a should be 1-strided");
        }
        if (isIntConst1(strideBN)) {
            bIsRowMajor_ = true;
            ldb_ = strideBK;
        } else if (isIntConst1(strideBK)) {
            bIsRowMajor_ = false;
            ldb_ = strideBN;
        } else {
            retryReorderingBack(
                idB, dimsBN,
                "Either k or n dimension of b should be 1-strided");
        }
        if (isIntConst1(strideCN)) {
            cIsRowMajor_ = true;
            ldc_ = strideCM;
        } else if (isIntConst1(strideCM)) {
            cIsRowMajor_ = false;
            ldc_ = strideCN;
        } else {
            retryReorderingBack(
                idC, dimsCN,
                "Either m or n dimension of c should be 1-strided");
        }

        // Fix the strides of singleton dimensions to satisfy the API
        // requirement
        if (std::find(mAxes.begin(), mAxes.end(), true) == mAxes.end()) {
            lda_ = aIsRowMajor_ ? k_ : m_;
            ldc_ = cIsRowMajor_ ? n_ : m_;
        }
        if (std::find(kAxes.begin(), kAxes.end(), true) == kAxes.end()) {
            lda_ = aIsRowMajor_ ? k_ : m_;
            ldb_ = bIsRowMajor_ ? n_ : k_;
        }
        if (std::find(nAxes.begin(), nAxes.end(), true) == nAxes.end()) {
            ldb_ = bIsRowMajor_ ? n_ : k_;
            ldc_ = cIsRowMajor_ ? n_ : m_;
        }
        if (std::find(batchAxes.begin(), batchAxes.end(), true) ==
            batchAxes.end()) { // There is no batch axes
            stridea_ = makeMul(lda_, aIsRowMajor_ ? m_ : k_);
            strideb_ = makeMul(ldb_, bIsRowMajor_ ? k_ : n_);
            stridec_ = makeMul(ldc_, cIsRowMajor_ ? m_ : n_);
        } else {
            if (!inOrder(dimsABatch, dimsAM) || !inOrder(dimsABatch, dimsAK)) {
                retryReorderingFront(idA, dimsABatch,
                                     "BLAS requires batch dimensions to be out "
                                     "of matrix dimensions in A");
            }
            if (!inOrder(dimsBBatch, dimsBK) || !inOrder(dimsABatch, dimsBN)) {
                retryReorderingFront(idB, dimsBBatch,
                                     "BLAS requires batch dimensions to be out "
                                     "of matrix dimensions in B");
            }
            if (!inOrder(dimsCBatch, dimsCM) || !inOrder(dimsABatch, dimsCN)) {
                retryReorderingFront(idC, dimsCBatch,
                                     "BLAS requires batch dimensions to be out "
                                     "of matrix dimensions in C");
            }
        }
    }

    return op;
}

Stmt AsMatMul::visit(const VarDef &op) {
    ASSERT(!outerDefs_.count(op->name_));
    outerDefs_.insert(op->name_);
    auto ret = BaseClass::visit(op);
    outerDefs_.erase(op->name_);
    if (inside_) {
        innerDefs_.emplace_back(op);
        return op->body_;
    } else {
        return ret;
    }
}

Stmt asMatMul(const Stmt &_ast, const ID &loop) {
<<<<<<< HEAD
    auto ast = simplify(_ast);
    return AsMatMul(loop)(ast);
=======
    AsMatMul mutator(loop);
    auto ast = simplify(_ast); // Simplify confusing loop range and indexing
                               // from libop. TODO: simplify only needed region
    ast = mutator(ast);
    if (!mutator.done()) {
        throw InvalidSchedule(toString(loop) + " not found");
    }
    return ast;
>>>>>>> e5918415
}

void Schedule::asMatMul(const ID &loop, AsMatMulMode mode) {
    beginTransaction();
    while (true) {
        auto log =
            appendLog(MAKE_SCHEDULE_LOG(AsMatMul, freetensor::asMatMul, loop));
        try {
            applyLog(log);
            break;
        } catch (const NeedVarReorder &e) {
            if (mode != AsMatMulMode::KeepMemLayout) {
                try {
                    ID defId = e.vardef_;
                    if (mode == AsMatMulMode::TryTranspose) {
                        auto def = find(defId).as<VarDefNode>();
                        defId = std::get<3>(
                            cache(loop, def->name_, def->buffer_->mtype()));
                    }
                    varReorder(defId, e.order_);
                } catch (const InvalidSchedule &e2) {
                    abortTransaction();
                    throw InvalidSchedule(
                        log, ast(),
                        std::string(e.what()) +
                            ". Tried var_reorder, but resulting in another "
                            "exception: " +
                            e2.what());
                }
            } else {
                abortTransaction();
                throw InvalidSchedule(log, ast(), e.what());
            }
        } catch (const InvalidSchedule &e) {
            abortTransaction();
            throw InvalidSchedule(log, ast(), e.what());
        }
    }
    commitTransaction();
}

} // namespace freetensor<|MERGE_RESOLUTION|>--- conflicted
+++ resolved
@@ -1,9 +1,6 @@
-<<<<<<< HEAD
-=======
 #include <algorithm>
 #include <optional>
 
->>>>>>> e5918415
 #include <pass/simplify.h>
 #include <schedule.h>
 #include <schedule/as_matmul.h>
@@ -437,10 +434,6 @@
 }
 
 Stmt asMatMul(const Stmt &_ast, const ID &loop) {
-<<<<<<< HEAD
-    auto ast = simplify(_ast);
-    return AsMatMul(loop)(ast);
-=======
     AsMatMul mutator(loop);
     auto ast = simplify(_ast); // Simplify confusing loop range and indexing
                                // from libop. TODO: simplify only needed region
@@ -449,7 +442,6 @@
         throw InvalidSchedule(toString(loop) + " not found");
     }
     return ast;
->>>>>>> e5918415
 }
 
 void Schedule::asMatMul(const ID &loop, AsMatMulMode mode) {
