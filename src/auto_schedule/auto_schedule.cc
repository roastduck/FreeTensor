--- conflicted
+++ resolved
@@ -6,10 +6,7 @@
 #include <auto_schedule/rules/cache_write.h>
 #include <auto_schedule/rules/multi_level_tiling.h>
 #include <auto_schedule/rules/multi_level_tiling_with_fusion.h>
-<<<<<<< HEAD
 #include <auto_schedule/rules/thread_bind.h>
-=======
->>>>>>> f96d6bce
 #include <auto_schedule/utils.h>
 #include <codegen/code_gen_cpu.h>
 #include <codegen/code_gen_cuda.h>
@@ -26,7 +23,6 @@
     : original_(schedule), target_(target), device_(device),
       measuredSize_(measuredSize), paramsSet_(false), mn_(INFINITY),
       predictFunc_(std::move(predictFunc)), updateFunc_(std::move(updateFunc)) {
-<<<<<<< HEAD
     if (target->type() == TargetType::CPU) {
         rules_.push_back(new CacheWriteRule(target->type()));
         rules_.push_back(new MultiLevelTilingRule(target->type()));
@@ -37,11 +33,6 @@
         rules_.push_back(new MultiLevelTilingWithFusionRule(target->type()));
         initRules_.push_back(new ThreadBindRule);
     }
-=======
-    rules_.push_back(new CacheWriteRule);
-    rules_.push_back(new MultiLevelTilingRule);
-    rules_.push_back(new MultiLevelTilingWithFusionRule);
->>>>>>> f96d6bce
     std::random_device rd;
     randGen_ = std::default_random_engine(rd());
 }
@@ -109,17 +100,10 @@
 AutoSchedule::genSchedules(std::vector<Sketch> &sketches) {
     size_t n = sketches.size();
     std::vector<Schedule> ret(n);
-<<<<<<< HEAD
-    #pragma omp parallel for
+#pragma omp parallel for
     for (size_t i = 0; i < n; i++) {
         try {
             ret[i] = sketches[i].genSchedule(initRules_);
-=======
-    //#pragma omp parallel for
-    for (size_t i = 0; i < n; i++) {
-        try {
-            ret[i] = sketches[i].genSchedule();
->>>>>>> f96d6bce
         } catch (const std::exception &e) {
             // OpenMP threads won't report an exception message
             std::cerr << "ERROR schedule: " << e.what() << std::endl;
@@ -207,11 +191,7 @@
             best = i;
         }
     }
-<<<<<<< HEAD
     return measuredSketches_[best].genSchedule(initRules_);
-=======
-    return measuredSketches_[best].genSchedule();
->>>>>>> f96d6bce
 }
 
 std::vector<Sketch> AutoSchedule::getRandPopulation(size_t nRand) {
@@ -401,31 +381,18 @@
     return newSketch.schedule().ast();
 }
 
-<<<<<<< HEAD
-Stmt AutoSchedule::testMultiLevelTilingWithFusion(int nLevel) {
+Schedule AutoSchedule::testMultiLevelTilingWithFusion(int nLevel) {
     auto sketch = getInitSketch();
     MultiLevelTilingWithFusionRule rule(TargetType::CPU);
     if (rule.analyze(sketch) == RuleStatus::Skip) {
-        return sketch.schedule().ast();
-=======
-Schedule AutoSchedule::testMultiLevelTilingWithFusion(int nLevel) {
-    auto sketch = getInitSketch();
-    MultiLevelTilingWithFusionRule rule;
-    if (rule.analyze(sketch) == RuleStatus::Skip) {
         return sketch.schedule();
->>>>>>> f96d6bce
     }
     Sketch newSketch = rule.genPart(sketch)[nLevel];
     std::cout << toString(newSketch.schedule().ast()) << std::endl;
     auto part = newSketch.part(0).as<MultiLevelTilingWithFusionPart>();
     part->genAverageAnnotation();
-<<<<<<< HEAD
     auto schedule = newSketch.genSchedule(initRules_);
-    return schedule.ast();
-=======
-    auto schedule = newSketch.genSchedule();
     return schedule;
->>>>>>> f96d6bce
 }
 
 } // namespace ir