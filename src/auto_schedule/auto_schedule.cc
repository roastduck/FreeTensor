--- conflicted
+++ resolved
@@ -63,12 +63,7 @@
                 code = codeGenCUDA(func);
             else
                 code = codeGenCPU(func);
-<<<<<<< HEAD
-            //            std::cout << code << std::endl;
-            drivers[i] = Ref<Driver>::make(Driver(func, code, device_));
-=======
             drivers[i] = Ref<Driver>::make(func, code, device_);
->>>>>>> bb58afc6
         } catch (const std::exception &e) {
             // OpenMP threads won't report an exception message
             std::cerr << "ERROR measure: " << e.what() << std::endl;
