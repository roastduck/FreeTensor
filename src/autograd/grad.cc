#include <analyze/all_defs.h>
#include <analyze/all_uses.h>
#include <analyze/deps.h>
#include <analyze/find_stmt.h>
#include <autograd/all_no_reuse_defs.h>
#include <autograd/clear_mark_version.h>
#include <autograd/dedup_tape_names.h>
#include <autograd/find_tape_or_recomp_stmts.h>
#include <autograd/grad.h>
#include <autograd/merge_tape_input.h>
#include <autograd/output_intermediates.h>
#include <autograd/propagate_defs_need_grad.h>
#include <container_utils.h>
#include <pass/float_simplify.h>
#include <pass/hoist_return_vars.h>
#include <pass/hoist_var_over_stmt_seq.h>
#include <pass/make_nested_loops.h>
#include <pass/make_reduction.h>
#include <pass/prop_one_time_use.h>
#include <pass/remove_cyclic_assign.h>
#include <pass/remove_dead_var.h>
#include <pass/remove_writes.h>
#include <pass/scalar_prop_const.h>
#include <pass/simplify.h>
#include <pass/tensor_prop_const.h>
#include <pass/undo_make_reduction.h>
#include <schedule/hoist_selected_var.h>

namespace freetensor {

Expr InsertUserGrad::visit(const LoadAtVersion &_op) {
    auto __op = Mutator::visit(_op);
    ASSERT(__op->nodeType() == ASTNodeType::LoadAtVersion);
    auto op = __op.as<LoadAtVersionNode>();
    auto &&[var, version] = userVersions_.at(op->tapeName_);
    if (auto it = intermediatesMap_.find(symbolTable_.def(var)->id());
        it != intermediatesMap_.end()) {
        auto &&savedVar = it->second;
        if (savedVar != var) { // Non-trivial saved vars
            std::vector<Expr> indices = {version};
            indices.insert(indices.end(), op->indices_.begin(),
                           op->indices_.end());
            return makeLoad(savedVar, std::move(indices),
                            symbolTable_.buffer(var)->tensor()->dtype());
        } else { // Trivial saved vars
            return makeLoad(var, op->indices_,
                            symbolTable_.buffer(var)->tensor()->dtype());
        }
    } else { // Input vars
        return makeLoad(var, op->indices_,
                        symbolTable_.buffer(var)->tensor()->dtype());
    }
}

Stmt InsertUserGrad::visit(const Store &op) {
    if (localVarDefNames_.count(op->var_) ||
        std::ranges::count(views::values(gradNames_), op->var_)) {
        return Mutator::visit(op);
    } else {
        return makeStmtSeq({});
    }
}

Stmt InsertUserGrad::visit(const ReduceTo &op) {
    if (localVarDefNames_.count(op->var_) ||
        std::ranges::count(views::values(gradNames_), op->var_)) {
        return Mutator::visit(op);
    } else {
        return makeStmtSeq({});
    }
}

Stmt InsertUserGrad::visit(const VarDef &op) {
    localVarDefNames_.emplace(op->name_);
    auto ret = Mutator::visit(op);
    localVarDefNames_.erase(op->name_);
    return ret;
}

ReplaceBySaved Grad::getReplacer(const Stmt &stmt,
                                 const Store &alreadyStored) const {
    if (alreadyStored.isValid()) {
        return {*this, intermediatesMap_, versions_, stmt->id(),
                InvertFromStore{alreadyStored, alreadyStored->expr_,
                                [](const Expr &e) { return e; }}};
    } else {
        return {*this, intermediatesMap_, versions_, stmt->id()};
    }
}

Stmt Grad::doVisitStmt(const Stmt &s) {
    if (isRecompute_) {
        return BaseClass::visitStmt(s);
    } else {
        // Check for users' backward. Try insert the users' backward at the last
        // statement in the range (which we will meet first, because we are
        // traversing reversedly). If it is a VarDef, we will then skip it and
        // try inner statements
        if (auto it = std::find_if(
                userGrads_.begin(), userGrads_.end(),
                [&](auto &&item) { return item.oriEnd_ == s->id(); });
            it != userGrads_.end()) {
            if (!userGradOpen_.has_value()) {
                userGradOpen_ = *it;
                userGradInsertPos_ = it->oriEnd_;
                userGrads_.erase(it);
            } else {
                throw InvalidAutoGrad(
                    "Ranges of different custom gradients should not overlap");
            }
        }

        Stmt ret;
        // We are in the custom backward range. Use users' backward only. No
        // automatic backward
        if (userGradOpen_.has_value()) {
            // Insert users' backward
            if (userGradInsertPos_ == s->id()) {
                ASSERT(userGradOpen_.has_value());
                auto &&[_1, _2, bwdBody] = *userGradOpen_;

                // 1. Hoist `VarDef`s so `LoadAtVersion` can acutally load from
                // something. Specifically, hoist `VarDef` nodes in this subtree
                // which have non-`VarDef` parents, (TODO: We currently hoist
                // all `VarDef`s, but we only need to hoist those used by
                // `LoadAtVersion`s)
                Stmt hoisted = hoistSelectedVar(s, "<-!<VarDef>");

                // 2. We need `visit(VarDef)` to handle all the hoisted `VarDef`
                // nodes, so we skip them
                Stmt sub = hoisted;
                while (sub->nodeType() == ASTNodeType::VarDef) {
                    sub = sub.as<VarDefNode>()->body_;
                }
                if (sub != hoisted) {
                    userGradInsertPos_ = sub->id();
                    ret = (*this)(hoisted);
                } else {

                    // 3. Plug in the user-defined backward
                    InsertUserGrad replacer{*this, intermediatesMap_,
                                            userVersions_, gradNames_};
                    ret = replacer(bwdBody);
                    userGradInsertPos_ = ID(); // Mark the insertion is done
                }
            } else { // In the range of custom backward, but not at the position
                     // to insert
                if (!s->children().empty()) { // Enter scopes as usual
                    ret = BaseClass::visitStmt(s);
                } else { // Ignore automatic backward for leaf nodes
                    ret = makeStmtSeq({});
                }
            }
        } else { // Automatic backward
            ret = BaseClass::visitStmt(s);
        }

        // Check for the end (actually the beginning, because we are traversing
        // reversedly) of users' backward
        if (userGradOpen_.has_value() && userGradOpen_->oriBegin_ == s->id()) {
            if (userGradInsertPos_.isValid()) {
                ERROR("Failed to insert custom backward for statements " +
                      toString(userGradOpen_->oriBegin_) + " to " +
                      toString(userGradOpen_->oriEnd_));
            }
            userGradOpen_ = std::nullopt;
        }

        // Insert inversion
        if (auto it = inverseStmts_.find(s->id()); it != inverseStmts_.end()) {
            auto replacer = getReplacer(s);
            auto inv = replacer.recomp(it->second.inv_);
            if (inv->nodeType() == ASTNodeType::Store) {
                inverselyUpdated_.insert(def(inv.as<StoreNode>()->var_)->id());
            } else if (inv->nodeType() == ASTNodeType::ReduceTo) {
                inverselyUpdated_.insert(
                    def(inv.as<ReduceToNode>()->var_)->id());
            } else {
                ASSERT(false);
            }
            if (it->second.cond_.isValid()) {
                inv = makeIf(replacer.recomp(it->second.cond_), std::move(inv));
            }
            // Invert first, and then compute gradient. (TODO: this will break
            // after we support inverting Store nodes)
            ret = makeStmtSeq({inv, ret});
        }

        return ret;
    }
}

Stmt Grad::visitStmt(const Stmt &s) {
    // Trigger recomputation here. We only trigger for the first-level scope
    // of the program, and inside each `VarDef` nest:
    //
    // // TOP LEVEL RECOMPUTE
    // StmtSeq {
    //   StmtSeq {
    //     VarDef {
    //       VarDef {
    //         // RECOMPUTE
    //         StmtSeq {
    //           StmtSeq {
    //             ...
    // }}}}}}
    //
    // In other words, we don't need to recompute in inner non-`VarDef` scopes,
    // because things are already recomputed. We don't need to recompute inside
    // a `VarDef` node either if its only body is another `VarDef` node, because
    // everything we have recomputed will be dropped after we exit the
    // sub-`VarDef` scope.

    if (isRecompute_) { // Already recomputing
        return doVisitStmt(s);
    } else {
        if (s->nodeType() != ASTNodeType::VarDef) {
            if (auto &&p = s->parentStmt();
                !p.isValid() || p->nodeType() == ASTNodeType::VarDef) {
                isRecompute_ = true;
                auto recomp = doVisitStmt(s);
                isRecompute_ = false;
                auto grad = doVisitStmt(s);
                return makeStmtSeq({recomp, grad});
            }
        }
        return doVisitStmt(s);
    }
}

Stmt Grad::visit(const StmtSeq &op) {
    if (isRecompute_) {
        return BaseClass::visit(op);
    } else {
        std::vector<Stmt> stmts;
        stmts.reserve(op->stmts_.size());
        for (auto &&stmt : views::reverse(op->stmts_)) {
            stmts.emplace_back((*this)(stmt));
        }
        return makeStmtSeq(std::move(stmts), makeMetadata("grad", op));
    }
}

Stmt Grad::visit(const For &_op) {
    auto __op = BaseClass::visit(_op);
    ASSERT(__op->nodeType() == ASTNodeType::For);
    auto op = __op.as<ForNode>();
    auto replaceBySaved = getReplacer(op);
    if (isRecompute_) {
        op->begin_ = replaceBySaved.recomp(op->begin_);
        op->end_ = replaceBySaved.recomp(op->end_);
        op->step_ = replaceBySaved.recomp(op->step_);
        op->len_ = replaceBySaved.recomp(op->len_);
    } else {
        auto noDeps = op->property_->noDeps_;
        for (auto &&fwdVar : op->property_->noDeps_) {
            if (hasDef(fwdVar) && defsNeedGrad_.count(def(fwdVar)->id())) {
                noDeps.emplace_back(fwdVar + ".grad");
            }
        }
        auto begin = replaceBySaved.grad(
            makeAdd(op->begin_,
                    makeMul(op->step_, makeSub(op->len_, makeIntConst(1)))));
        auto end = replaceBySaved.grad(makeSub(op->begin_, op->step_));
        auto step = replaceBySaved.grad(makeSub(makeIntConst(0), op->step_));
        auto len = replaceBySaved.grad(op->len_);

        op->property_->noDeps_ = std::move(noDeps);
        op->begin_ = std::move(begin);
        op->end_ = std::move(end);
        op->step_ = std::move(step);
        op->len_ = std::move(len);
        op->metadata() = makeMetadata("grad", op);
        op->setId();
    }
    return op;
}

Stmt Grad::visit(const If &_op) {
    auto __op = BaseClass::visit(_op);
    ASSERT(__op->nodeType() == ASTNodeType::If);
    auto op = __op.as<IfNode>();
    auto replaceBySaved = getReplacer(op);
    if (isRecompute_) {
        op->cond_ = replaceBySaved.recomp(op->cond_);
    } else {
        op->cond_ = replaceBySaved.grad(op->cond_);
        op->metadata() = makeMetadata("grad", op);
        op->setId();
    }
    return op;
}

Stmt Grad::visit(const Assert &_op) {
    auto __op = BaseClass::visit(_op);
    ASSERT(__op->nodeType() == ASTNodeType::Assert);
    auto op = __op.as<AssertNode>();
    auto replaceBySaved = getReplacer(op);
    if (isRecompute_) {
        op->cond_ = replaceBySaved.recomp(op->cond_);
    } else {
        op->cond_ = replaceBySaved.grad(op->cond_);
        op->metadata() = makeMetadata("grad", op);
        op->setId();
    }
    return op;
}

Stmt Grad::visit(const VarDef &_op) {
    ASSERT(!gradNames_.count(_op->name_));
    ASSERT(!recomputed_.count(_op->name_));
    std::string gradName;
    if (defsNeedGrad_.count(_op->id())) {
        gradName = gradNames_[_op->name_] = _op->name_ + ".grad";
    }
    auto __op = BaseClass::visit(_op);
    ASSERT(__op->nodeType() == ASTNodeType::VarDef);
    auto op = __op.as<VarDefNode>();
    gradNames_.erase(op->name_);
    recomputed_.erase(op->name_);

    VarDef ret = op;
    if (isRecompute_) {
        ret->buffer_->setAtype(removeOutputting(ret->buffer_->atype()));
    } else {
        if (defsNeedGrad_.count(_op->id())) {
            if (requires_.count(op->name_)) {
                requireGrads_[op->name_] = gradName;
            }
            if (provides_.count(op->name_)) {
                provideGrads_[op->name_] = gradName;
            }

            Stmt grad = op->body_;
            if (!isOutputting(op->buffer_->atype())) {
                // Initialize gradients to 0. Later when we compute gradients
                // for each statements, we add the local result to it. This is
                // because when `y = f(x)` and `z = g(x)` both exist, `dw/dx =
                // dw/dy dy/dx + dw/dz dz/dx`
                std::vector<std::string> iters;
                std::vector<Expr> indices;
                int nDim = op->buffer_->tensor()->shape().size();
                iters.reserve(nDim);
                indices.reserve(nDim);
                for (int i = 0; i < nDim; i++) {
                    std::string iter =
                        "." + gradName + ".i" + std::to_string(i);
                    indices.emplace_back(makeVar(iter));
                    iters.emplace_back(std::move(iter));
                }
                auto init = makeNestedLoops(
                    iters, views::repeat(makeIntConst(0)),
                    op->buffer_->tensor()->shape(),
                    views::repeat(makeIntConst(1)),
                    op->buffer_->tensor()->shape(),
                    views::repeat(Ref<ForProperty>::make()),
                    makeStore(gradName, std::move(indices), makeIntConst(0)));
                grad = makeStmtSeq({init, grad});
            }

            grad = makeVarDef(gradName, op->buffer_, std::nullopt, grad,
                              op->pinned_, makeMetadata("grad", op));
            grad.as<VarDefNode>()->buffer_->tensor()->setDType(
                grad.as<VarDefNode>()->buffer_->tensor()->dtype().base());
            if (isOutputting(op->buffer_->atype())) {
                grad.as<VarDefNode>()->buffer_->setAtype(
                    resetProvidedGrad_ ? AccessType::InOut
                                       : AccessType::InputMutable);
            } else if (isInputting(op->buffer_->atype())) {
                grad.as<VarDefNode>()->buffer_->setAtype(AccessType::Output);
            }

            ret = makeVarDef(op->name_, op->buffer_, op->viewOf_, grad,
                             op->pinned_, op->metadata(), op->id())
                      .as<VarDefNode>();
        }

        ret->buffer_->setAtype(removeOutputting(ret->buffer_->atype()));
    }

    if (tapes_.count(op->id()) && intermediatesMap_.count(op->id())) {
        auto tapeVar = intermediatesMap_.at(op->id());
        if (tapeVar != ret->name_) {
            ret = makeVarDef(tapeVar, ret->buffer_, std::nullopt, ret,
                             ret->pinned_, makeMetadata("tape", ret))
                      .as<VarDefNode>();
            auto &shape = ret->buffer_->tensor()->shape();
            shape.insert(shape.begin(), totLens_.at(op->id()));
        }
        ret.as<VarDefNode>()->buffer_->setAtype(
            inverselyUpdated_.count(op->id()) ? AccessType::InputMutable
                                              : AccessType::Input);
    }

    return ret;
}

Stmt Grad::visit(const Store &op) {
    auto &&b = buffer(op->var_);
    auto replaceBySaved = getReplacer(op, op);
    if (isRecompute_) {
        bool recomputed =
            recomputed_.count(op->var_) && recomputed_.at(op->var_).count(op);
        if (!recomputed && !tapes_.count(def(op->var_)->id())) {
            recomputed_[op->var_].insert(op);
            return replaceBySaved.recomp(op);
        } else {
            return makeStmtSeq({});
        }
    } else {
        // This is the statement used to store all versions of recomputation. No
        // use in gradients
        if (saveLocalStmts_.count(op->id())) {
            return makeStmtSeq({});
        }

        // May be different by sign with forward variable
        auto gradDType = b->tensor()->dtype().base();

        auto newMetadata = makeMetadata("grad", op);
        std::vector<Stmt> stmts;
        if (gradNames_.count(op->var_)) {
            auto &&grad = gradNames_.at(op->var_);
            auto &&indices = op->indices_;
            if (!allReads(op->expr_).count(op->var_)) {
                // Quick path for acyclic assignment
                if (auto it = derivatives_.find(StmtOrExprID{op->expr_, op});
                    it != derivatives_.end()) {
                    for (auto &&stmt : it->second.genGrads(
                             intermediatesMap_, versions_, gradNames_,
                             makeLoad(grad, indices, gradDType))) {
                        stmt->metadata() = newMetadata;
                        stmts.emplace_back(stmt);
                    }
                }
                if (notSingleWrite_.count(op) ||
                    (isOutputting(b->atype()) && resetProvidedGrad_)) {
                    // Reset gradient of `y` in assignement `y = f(x)` if:
                    // 1. `y` is assigned more than once.
                    // OR
                    // 2. `y` is a final output and `resetProvidedGrad_` is
                    // true.
                    stmts.emplace_back(
                        makeStore(grad, indices, makeIntConst(0), newMetadata));
                }
                return makeStmtSeq(std::move(stmts));
            } else {
                // General case
                // Gradient of y[i] = f(x[i], y[i]) is:
                // d_y.old = d_y[i]
                // d_y[i] = 0
                // deduce d_x[i] and d_y[i] using d_y.old
                auto oldGrad = grad + ".old";
                stmts.emplace_back(makeStore(oldGrad, {},
                                             makeLoad(grad, indices, gradDType),
                                             newMetadata));
                stmts.emplace_back(
                    makeStore(grad, indices, makeIntConst(0), newMetadata));

                if (auto it = derivatives_.find(StmtOrExprID{op->expr_, op});
                    it != derivatives_.end()) {
                    for (auto &&stmt : it->second.genGrads(
                             intermediatesMap_, versions_, gradNames_,
                             makeLoad(oldGrad, {}, gradDType))) {
                        stmt->metadata() = newMetadata;
                        stmts.emplace_back(stmt);
                    }
                }
                return makeVarDef(oldGrad,
                                  makeBuffer(makeTensor({}, gradDType),
                                             AccessType::Cache, b->mtype()),
                                  std::nullopt, makeStmtSeq(std::move(stmts)),
                                  false);
            }
        } else {
            return makeStmtSeq({});
        }
    }
}

Stmt Grad::visit(const ReduceTo &op) {
    auto &&b = buffer(op->var_);
    auto replaceBySaved = getReplacer(op);
    if (isRecompute_) {
        bool recomputed =
            recomputed_.count(op->var_) && recomputed_.at(op->var_).count(op);
        if (!recomputed && b->atype() == AccessType::Cache &&
            !tapes_.count(def(op->var_)->id())) {
            recomputed_[op->var_].insert(op);
            return replaceBySaved.recomp(op);
        } else {
            return makeStmtSeq({});
        }
    } else {
        // Quick path for reduce sum/min/max. Other reductions have been
        // converted back to Store

        // May be different by sign with forward variable
        auto gradDType = b->tensor()->dtype().base();

        auto newMetadata = makeMetadata("grad", op);
        if (gradNames_.count(op->var_)) {
            auto &&grad = gradNames_.at(op->var_);
            auto &&indices = op->indices_;
            ASSERT(!allReads(op->expr_).count(
                op->var_)); // Canonical reductions only, see
                            // pass/make_reduction
            switch (op->op_) {
            case ReduceOp::Add: {
                std::vector<Stmt> stmts;
                if (auto it = derivatives_.find(StmtOrExprID{op->expr_, op});
                    it != derivatives_.end()) {
                    for (auto &&stmt : it->second.genGrads(
                             intermediatesMap_, versions_, gradNames_,
                             makeLoad(grad, indices, gradDType))) {
                        stmt->metadata() = newMetadata;
                        stmts.emplace_back(stmt);
                    }
                    return makeStmtSeq(std::move(stmts));
                }
            }

            case ReduceOp::Min:
            case ReduceOp::Max: {
                std::vector<Stmt> stmts;
                if (auto it = derivatives_.find(StmtOrExprID{op->expr_, op});
                    it != derivatives_.end()) {
                    for (auto &&stmt : it->second.genGrads(
                             intermediatesMap_, versions_, gradNames_,
                             makeLoad(grad, indices, gradDType))) {
                        ASSERT(stmt->nodeType() == ASTNodeType::ReduceTo);
                        auto &&oldReduceGrad = stmt.as<ReduceToNode>();
                        ASSERT(oldReduceGrad->op_ == ReduceOp::Add);
                        auto xi = replaceBySaved.grad(op->expr_);
                        // We need to pretend as if we are re-loading the final
                        // value of `y` from a `Store` node. So `ReplaceBySaved`
                        // can recognize it to use the `Store` versions, not
                        // `Load` versions
                        auto fakeFinalYVal =
                            makeIntrinsic("fake_final_y_val", {},
                                          b->tensor()->dtype(), false);
                        auto fakeFinalYStore =
                            makeStore(op->var_, indices, fakeFinalYVal,
                                      op->metadata(), op->id())
                                .as<StoreNode>();
                        auto y = ReplaceBySaved{
                            *this, intermediatesMap_, versions_, op->id(),
                            InvertFromStore{
                                fakeFinalYStore, fakeFinalYStore->expr_,
                                [](const Expr &e) {
                                    return e;
                                }}}.grad(fakeFinalYVal);
                        // dz/dx[i] += x[i] == y ? dz/dy : 0
                        auto dxi = makeReduceTo(
                            oldReduceGrad->var_, oldReduceGrad->indices_,
                            ReduceOp::Add,
                            makeIfExpr(makeEQ(xi, y), oldReduceGrad->expr_,
                                       makeIntConst(0)),
                            false, oldReduceGrad->metadata());
                        // dz/dy = x[i] == y ? 0 : dz/dy (Reset dz/dy to 0 after
                        // use)
                        auto dy = makeStore(
                            grad, indices,
                            makeIfExpr(makeEQ(xi, y), makeIntConst(0),
                                       makeLoad(grad, indices, gradDType)));
                        auto newStmt = makeStmtSeq({dxi, dy});
                        newStmt->metadata() = newMetadata;
                        stmts.emplace_back(newStmt);
                    }
                }
                return makeStmtSeq(std::move(stmts));
            }

            default:
                // 1. ReduceOp::LAnd and ReduceOp::LOr should not be operating
                // floating point operands
                // 2. For ReduceOp::Mul, theoratically it is better to compute
                // AD for `y *= x[i]` by `dz/dx += dz/dy * y / x[i]`, but how
                // should we update `dz/dy` for each statement? For example,
                // what if we have two statement like `y *= x1[i]; y *= x2[i]`?
                // We also need to ensure `x[i] != 0`. (TODO)
                ASSERT(false);
            }
        } else {
            return makeStmtSeq({});
        }
    }
}

std::tuple<Stmt, Stmt, std::unordered_map<std::string, std::string>,
           std::unordered_map<std::string, std::string>,
           std::unordered_map<ID, std::string>>
gradBody(const Stmt &_op, const std::unordered_set<std::string> &_requires,
         const std::unordered_set<std::string> &provides,
         const TapeStrategy &tapeStrategy, bool resetProvidedGrad, bool invert,
         const std::vector<StmtSetToUserGrad> &stmtSetToUserGrads) {
    auto &&tapes = tapeStrategy.getIdsToTape(_op);

    // expand the scope of each local variable, to avoid unnecessary recomputing
    auto op = hoistVarOverStmtSeq(_op);

    // Simplify before grad. E.g. grad of x^2 is much simpler than x * x
    op = floatSimplify(op);

    // Reduce mul may need the intermediate value for gradients, but reduce
    // add/sub/min/max does not
    op = undoMakeReduction(op); // Because we need to record loadMap
    op = makeReduction(op, {ReduceOp::Add, ReduceOp::Min, ReduceOp::Max}, true);

    // Since we are outputing all tapes, and output variables can't have same
    // names, we need to deduplicate the names of variables that needs to be
    // taped
    op = dedupTapeNames(op, tapes);

    Derivative derivative;
    derivative(op);
    auto derivatives = derivative.derivatives();

    auto defsNeedGrad = propagateDefsNeedGrad(op, _requires, provides);

    auto &&[idsToTape, idsToRecomp] =
        findTapeOrRecompStmts(op, tapes, defsNeedGrad, derivatives);

    // We can reduce the number of statements in `idsToRecomp` by recovering
    // them through the inversion of their follower statements.
    std::unordered_map<ID, InversionInfo> toInvert;
    if (invert) {
        std::unordered_map<ID, InversionInfo> toInvertFromTape,
            toInvertFromRecomp;
        std::tie(op, toInvertFromTape) =
            invertStmts(op, &idsToTape, &derivatives);
        std::tie(op, toInvertFromRecomp) =
            invertStmts(op, &idsToRecomp, &derivatives);
        toInvert = toInvertFromTape;
        toInvert.merge(toInvertFromRecomp);
    }

    // Save all versions of intermediates variables. If the variables are set to
    // be in tapes, save it in an output tensor globally in the forward pass.
    // The saved tensor in this case is called tapes. If not, save it in an
    // temporary (cache) tensor locally in the backward pass during
    // recomputation
    auto allIntermediates = allDefs(op, {AccessType::Cache});
    auto [forward, tapeMap, versionsGlobal, totLensGlobal, _,
          userVersionsGlobal] =
        outputIntermediates(op, idsToTape, derivatives,
                            OutputIntermediatesStage::Forward, ".tape");
    auto [backward, intermediatesMapLocal, versionsLocal, totLensLocal,
          saveLocalStmts, userVersionsLocal] =
        outputIntermediates(op, idsToRecomp, derivatives,
                            OutputIntermediatesStage::Backward, ".recomp");
    auto intermediatesMap = tapeMap;
    intermediatesMap.merge(std::move(intermediatesMapLocal));
    auto versions = std::move(versionsGlobal);
    versions.merge(std::move(versionsLocal));
    auto totLens = std::move(totLensGlobal);
    totLens.merge(std::move(totLensLocal));
    auto userVersions = std::move(userVersionsGlobal);
    userVersions.merge(std::move(userVersionsLocal));

    std::unordered_set<Stmt> notSingleWrite;
    auto foundWAW = [&](const Dependence &d) {
        notSingleWrite.insert(d.earlier().as<StmtNode>());
    };
    FindDeps().type(DEP_WAW).ignoreReductionWAW(false)(backward, foundWAW);

    std::vector<RangeToUserGrad> rangeToUserGrads;
    rangeToUserGrads.reserve(stmtSetToUserGrads.size());
    for (auto &&stmtSetToUserGrad : stmtSetToUserGrads) {
        if (auto &&range =
                getRangeFromStmtSeq(backward, stmtSetToUserGrad.oriStmts_);
            range.has_value()) {
            rangeToUserGrads.emplace_back(range->first, range->second,
                                          stmtSetToUserGrad.bwdBody_);
        }
    }
    Grad mutator(derivatives, _requires, provides, tapes, defsNeedGrad,
                 intermediatesMap, versions, userVersions, totLens,
                 saveLocalStmts, notSingleWrite, resetProvidedGrad, toInvert,
                 rangeToUserGrads);
    backward = mutator(backward);

    // A backward program may re-input the same taped variable multiple times.
    // We need to merge these "input" VarDef nodes as one
    backward = mergeTapeInput(backward);

    // Clear unused MarkVersion nodes
    forward = clearMarkVersion(forward);
    backward = clearMarkVersion(backward);

    // We do some basic simplifications here, to reduce burden on auto-schedule
    backward = scalarPropConst(backward);
    backward = removeWrites(backward);
    backward = propOneTimeUse(backward);
    backward = simplify(backward);
    backward = tensorPropConst(backward);
    backward = removeCyclicAssign(backward);
    backward = removeDeadVar(backward);

    return std::make_tuple(forward, backward, mutator.requireGrads(),
                           mutator.provideGrads(), tapeMap);
}

template <bool inplace>
static std::tuple<Func, Func, std::unordered_map<std::string, std::string>,
                  std::unordered_map<std::string, std::string>>
gradFuncImpl(const Func &func, const std::unordered_set<std::string> &_requires,
             const std::unordered_set<std::string> &provides,
             const TapeStrategy &tapeStrategy, bool tapeInClosure,
             bool resetProvidedGrad, bool invert,
             const std::vector<StmtSetToUserGrad> &userGrads) {
    auto &&tapes = tapeStrategy.getIdsToTape(func->body_);

    auto [forward, backward, requireGrads, provideGrads, tapeMap] =
        gradBody(func->body_, _requires, provides, tapes, resetProvidedGrad,
                 invert, userGrads);

    std::vector<FuncParam> forwardParams, backwardParams;
    std::vector<FuncRet> backwardRets;
    for (auto &&param : func->params_) {
        auto node = findStmt(func->body_, [&](const Stmt &stmt) {
            return stmt->nodeType() == ASTNodeType::VarDef &&
                   stmt.as<VarDefNode>()->name_ == param.name_;
        });
        auto atype = node.template as<VarDefNode>()->buffer_->atype();
        switch (atype) {
        case AccessType::Input:
        case AccessType::InputMutable:
            if (tapeInClosure) {
                auto closureArr = Ref<Ref<Array>>::make();
                // Redirect Input or InputMutable arguments from forward to
                // backward. Although we can re-store input data to a tape (our
                // taping algorithm stores to tape both on reading and writing),
                // there is no need.
                forwardParams.emplace_back(param.name_, closureArr, true);
                backwardParams.emplace_back(param.name_, closureArr, false);
            } else {
                forwardParams.emplace_back(param.name_, nullptr, false);
                backwardParams.emplace_back(param.name_, nullptr, false);
            }
            break;
        case AccessType::InOut:
            if (!tapes.count(node->id())) {
                throw InvalidAutoGrad("InOut variable " + param.name_ +
                                      " must be in tapes");
            }
            [[fallthrough]];
        case AccessType::Output:
        case AccessType::Bypass:
            // Backward does not need a froward's Output, InOut or Bypass
            // argument. If needed, it will be found in the tape
            forwardParams.emplace_back(param);
            break;
        default:
            ERROR("Parameter " + param.name_ + " should not be a \"" +
                  toString(atype) + "\" variable");
        }
    }

    auto forwardReturns = func->returns_;
    for (auto &&[_oriDef, _tapeName] : tapeMap) {
        auto &&oriDef = _oriDef;
        auto &&tapeName = _tapeName;
        auto def = findStmt(func->body_, oriDef);
        auto tapeDType =
            def.template as<VarDefNode>()->buffer_->tensor()->dtype();
        if (tapeInClosure) {
            auto tapeArr = Ref<Ref<Array>>::make(nullptr);
            if (auto iter = std::find_if(
                    forwardReturns.begin(), forwardReturns.end(),
                    [&](const FuncRet &r) { return r.name_ == tapeName; });
                iter == forwardReturns.end()) {
                // Add a new closured return
                forwardReturns.emplace_back(tapeName, tapeDType, tapeArr,
                                            false);
            } else {
                // The tape is already a return value, mark it to update closure
                ASSERT(!iter->isInClosure());
                iter->closure_ = tapeArr;
                iter->returnClosure_ = true;
            }
            backwardParams.emplace_back(tapeName, tapeArr, false);
        } else {
            // No matter if the variable is already a return value, always add a
            // new return, so we can easily identify these returns. This is OK
            // because we support returning the same variable to multiple
            // positions
            forwardReturns.emplace_back(tapeName, tapeDType, nullptr, false);
            backwardParams.emplace_back(tapeName, nullptr, false);
        }
    }
    auto forwardFunc = makeFunc(func->name_, std::move(forwardParams),
                                std::move(forwardReturns), forward);

    forwardFunc = hoistReturnVars(forwardFunc);

    for (auto &&[x, _dzdx] : requireGrads) {
        auto &&dzdx = _dzdx;
        if (inplace) {
            backwardParams.emplace_back(dzdx, nullptr, false);
        } else {
            auto node = findStmt(backward, [&](const Stmt &stmt) {
                return stmt->nodeType() == ASTNodeType::VarDef &&
                       stmt.as<VarDefNode>()->name_ == dzdx;
            });
            auto dtype =
                node.template as<VarDefNode>()->buffer_->tensor()->dtype();
            backwardRets.emplace_back(dzdx, dtype, nullptr, false);
        }
    }
    for (auto &&[y, dzdy] : provideGrads) {
        backwardParams.emplace_back(dzdy, nullptr, false);
    }
    auto backwardFunc =
        makeFunc(func->name_ + ".grad", std::move(backwardParams),
                 std::move(backwardRets), backward);

    return std::make_tuple(forwardFunc, backwardFunc, requireGrads,
                           provideGrads);
}

std::tuple<Func, Func, std::unordered_map<std::string, std::string>,
           std::unordered_map<std::string, std::string>>
gradFuncInplace(const Func &func,
                const std::unordered_set<std::string> &_requires,
                const std::unordered_set<std::string> &provides,
                const TapeStrategy &tapes, bool tapeInClosure,
                bool resetProvidedGrad, bool invert,
                const std::vector<StmtSetToUserGrad> &userGrads) {
    return gradFuncImpl<true>(func, _requires, provides, tapes, tapeInClosure,
                              resetProvidedGrad, invert, userGrads);
}

std::tuple<Func, Func, std::unordered_map<std::string, std::string>,
           std::unordered_map<std::string, std::string>>
gradFuncOutOfPlace(const Func &func,
                   const std::unordered_set<std::string> &_requires,
                   const std::unordered_set<std::string> &provides,
                   const TapeStrategy &tapes, bool tapeInClosure,
                   bool resetProvidedGrad, bool invert,
                   const std::vector<StmtSetToUserGrad> &userGrads) {
    return gradFuncImpl<false>(func, _requires, provides, tapes, tapeInClosure,
                               resetProvidedGrad, invert, userGrads);
}

<<<<<<< HEAD
static std::vector<ID> _findTapeDefs(const Stmt &op, GradTapeMode mode) {
    if (getenv("PAPER_NO_RECOMP")) {
        mode = GradTapeMode::All;
    }

    switch (mode) {
    case GradTapeMode::All: {
        auto all = allDefs(
            op, {AccessType::Cache, AccessType::Output, AccessType::InOut});
        return ranges::to<std::vector>(all | views::keys);
    }
    case GradTapeMode::Nothing: {
        // All InOut vars must be taped
        auto inouts = allDefs(op, {AccessType::InOut});
        return ranges::to<std::vector>(inouts | views::keys);
    }
    case GradTapeMode::NoReuseOnly: {
        std::vector<ID> noReuse =
            allNoReuseDefs(op, {AccessType::Cache, AccessType::Output});
        // All InOut vars must be taped
        auto inouts = allDefs(op, {AccessType::InOut});
        return cat(noReuse, ranges::to<std::vector>(inouts | views::keys));
    }
    default:
        ASSERT(false);
    }
}

static std::unordered_set<ID> findTapeDefs(const Stmt &op, GradTapeMode mode) {
    auto ret = _findTapeDefs(op, mode);
    return std::unordered_set<ID>(ret.begin(), ret.end());
}

std::tuple<Stmt, Stmt, std::unordered_map<std::string, std::string>,
           std::unordered_map<std::string, std::string>,
           std::unordered_map<ID, std::string>>
gradBody(const Stmt &op, const std::unordered_set<std::string> &_requires,
         const std::unordered_set<std::string> &provides, GradTapeMode tapeMode,
         bool resetProvidedGrad, bool invert,
         const std::vector<StmtSetToUserGrad> &userGrads) {
    return gradBody(op, _requires, provides, findTapeDefs(op, tapeMode),
                    resetProvidedGrad, invert, userGrads);
}

std::tuple<Func, Func, std::unordered_map<std::string, std::string>,
           std::unordered_map<std::string, std::string>>
gradFuncInplace(const Func &func,
                const std::unordered_set<std::string> &_requires,
                const std::unordered_set<std::string> &provides,
                GradTapeMode tapeMode, bool tapeInClosure,
                bool resetProvidedGrad, bool invert,
                const std::vector<StmtSetToUserGrad> &userGrads) {
    return gradFuncInplace(func, _requires, provides,
                           findTapeDefs(func->body_, tapeMode), tapeInClosure,
                           resetProvidedGrad, invert, userGrads);
}

std::tuple<Func, Func, std::unordered_map<std::string, std::string>,
           std::unordered_map<std::string, std::string>>
gradFuncOutOfPlace(const Func &func,
                   const std::unordered_set<std::string> &_requires,
                   const std::unordered_set<std::string> &provides,
                   GradTapeMode tapeMode, bool tapeInClosure,
                   bool resetProvidedGrad, bool invert,
                   const std::vector<StmtSetToUserGrad> &userGrads) {
    return gradFuncOutOfPlace(
        func, _requires, provides, findTapeDefs(func->body_, tapeMode),
        tapeInClosure, resetProvidedGrad, invert, userGrads);
}

=======
>>>>>>> d0664dc9
} // namespace freetensor<|MERGE_RESOLUTION|>--- conflicted
+++ resolved
@@ -843,77 +843,4 @@
                                resetProvidedGrad, invert, userGrads);
 }
 
-<<<<<<< HEAD
-static std::vector<ID> _findTapeDefs(const Stmt &op, GradTapeMode mode) {
-    if (getenv("PAPER_NO_RECOMP")) {
-        mode = GradTapeMode::All;
-    }
-
-    switch (mode) {
-    case GradTapeMode::All: {
-        auto all = allDefs(
-            op, {AccessType::Cache, AccessType::Output, AccessType::InOut});
-        return ranges::to<std::vector>(all | views::keys);
-    }
-    case GradTapeMode::Nothing: {
-        // All InOut vars must be taped
-        auto inouts = allDefs(op, {AccessType::InOut});
-        return ranges::to<std::vector>(inouts | views::keys);
-    }
-    case GradTapeMode::NoReuseOnly: {
-        std::vector<ID> noReuse =
-            allNoReuseDefs(op, {AccessType::Cache, AccessType::Output});
-        // All InOut vars must be taped
-        auto inouts = allDefs(op, {AccessType::InOut});
-        return cat(noReuse, ranges::to<std::vector>(inouts | views::keys));
-    }
-    default:
-        ASSERT(false);
-    }
-}
-
-static std::unordered_set<ID> findTapeDefs(const Stmt &op, GradTapeMode mode) {
-    auto ret = _findTapeDefs(op, mode);
-    return std::unordered_set<ID>(ret.begin(), ret.end());
-}
-
-std::tuple<Stmt, Stmt, std::unordered_map<std::string, std::string>,
-           std::unordered_map<std::string, std::string>,
-           std::unordered_map<ID, std::string>>
-gradBody(const Stmt &op, const std::unordered_set<std::string> &_requires,
-         const std::unordered_set<std::string> &provides, GradTapeMode tapeMode,
-         bool resetProvidedGrad, bool invert,
-         const std::vector<StmtSetToUserGrad> &userGrads) {
-    return gradBody(op, _requires, provides, findTapeDefs(op, tapeMode),
-                    resetProvidedGrad, invert, userGrads);
-}
-
-std::tuple<Func, Func, std::unordered_map<std::string, std::string>,
-           std::unordered_map<std::string, std::string>>
-gradFuncInplace(const Func &func,
-                const std::unordered_set<std::string> &_requires,
-                const std::unordered_set<std::string> &provides,
-                GradTapeMode tapeMode, bool tapeInClosure,
-                bool resetProvidedGrad, bool invert,
-                const std::vector<StmtSetToUserGrad> &userGrads) {
-    return gradFuncInplace(func, _requires, provides,
-                           findTapeDefs(func->body_, tapeMode), tapeInClosure,
-                           resetProvidedGrad, invert, userGrads);
-}
-
-std::tuple<Func, Func, std::unordered_map<std::string, std::string>,
-           std::unordered_map<std::string, std::string>>
-gradFuncOutOfPlace(const Func &func,
-                   const std::unordered_set<std::string> &_requires,
-                   const std::unordered_set<std::string> &provides,
-                   GradTapeMode tapeMode, bool tapeInClosure,
-                   bool resetProvidedGrad, bool invert,
-                   const std::vector<StmtSetToUserGrad> &userGrads) {
-    return gradFuncOutOfPlace(
-        func, _requires, provides, findTapeDefs(func->body_, tapeMode),
-        tapeInClosure, resetProvidedGrad, invert, userGrads);
-}
-
-=======
->>>>>>> d0664dc9
 } // namespace freetensor