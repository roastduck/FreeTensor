--- conflicted
+++ resolved
@@ -106,13 +106,8 @@
         }
         return ret;
     } catch (const antlr4::ParseCancellationException &e) {
-<<<<<<< HEAD
-        throw ParserError((std::string) "Parser error in parsing " + str +
-                          ": " + e.what());
-=======
         throw ParserError((std::string) "Parser error: " + e.what() +
                           "\n during parsing \"" + str + "\"");
->>>>>>> 5ccfff4c
     }
 }
 
