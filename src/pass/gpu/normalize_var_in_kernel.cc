--- conflicted
+++ resolved
@@ -53,20 +53,11 @@
         auto op = __op.as<VarDefNode>();
 
         // CompUniqueBounds requires one instance per Stmt
-        CompUniqueBounds unique(*this);
+        CompUniqueBoundsCombination unique(*this);
 
         for (auto &dim : op->buffer_->tensor()->shape()) {
-<<<<<<< HEAD
             Expr newDim =
-                unique_.getBound(dim)->restrictScope(legalNames_)->upperExpr();
-=======
-            Expr newDim;
-            for (auto &&b : unique.getDefinedUpper(
-                     dim, ranges::to<std::unordered_set>(legalNames_))) {
-                newDim = newDim.isValid() ? makeMin(std::move(newDim), b.expr())
-                                          : b.expr();
-            }
->>>>>>> 5ccfff4c
+                unique.getBound(dim)->restrictScope(legalNames_)->upperExpr();
             if (!newDim.isValid()) {
                 throw InvalidProgram(
                     "The shape of " + toString(op->id()) + " " + op->name_ +
@@ -124,13 +115,8 @@
         usedNamesInKernel_.clear();
         nameCntInKernel_.clear();
         return ret;
-<<<<<<< HEAD
-    } else {
+    } else if (!inKernel_) { // out of kernel
         legalNames_.insert(op->iter_);
-=======
-    } else if (!inKernel_) { // out of kernel
-        legalNames_.emplace_back(op->iter_);
->>>>>>> 5ccfff4c
         auto ret = BaseClass::visit(op);
         legalNames_.erase(op->iter_);
         return ret;
