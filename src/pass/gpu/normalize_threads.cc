#ifdef FT_WITH_CUDA

#include <climits>

#include <analyze/merge_no_deps_hint.h>
#include <pass/gpu/normalize_thread_dims.h>
#include <pass/gpu/normalize_threads.h>
#include <pass/normalize_loops.h>
#include <pass/shrink_for.h>

namespace freetensor {

namespace gpu {

Expr NormalizeThreads::visit(const Var &_op) {
    auto __op = Mutator::visit(_op);
    ASSERT(__op->nodeType() == ASTNodeType::Var);
    auto op = __op.as<VarNode>();
    if (varMap_.count(op->name_)) {
        return makeVar(varMap_.at(op->name_));
    }
    return op;
}

Stmt NormalizeThreads::makeParallelScopes(const Stmt &body) {
    auto zero = makeIntConst(0);
    auto one = makeIntConst(1);
    auto inf = makeIntConst(INT_MAX);
    Stmt ret = body;
    ret = makeFor(".threadIdx.x", zero, inf, one, inf,
                  Ref<ForProperty>::make()
                      ->withParallel(threadIdxX)
                      ->withNoDeps(mergeNoDepsHint(root_, loops_[threadIdxX])),
                  std::move(ret));
    ret = makeFor(".threadIdx.y", zero, inf, one, inf,
                  Ref<ForProperty>::make()
                      ->withParallel(threadIdxY)
                      ->withNoDeps(mergeNoDepsHint(root_, loops_[threadIdxY])),
                  std::move(ret));
    ret = makeFor(".threadIdx.z", zero, inf, one, inf,
                  Ref<ForProperty>::make()
                      ->withParallel(threadIdxZ)
                      ->withNoDeps(mergeNoDepsHint(root_, loops_[threadIdxZ])),
                  std::move(ret));
    ret = makeFor(".blockIdx.x", zero, inf, one, inf,
                  Ref<ForProperty>::make()->withParallel(blockIdxX)->withNoDeps(
                      mergeNoDepsHint(root_, loops_[blockIdxX])),
                  std::move(ret));
    ret = makeFor(".blockIdx.y", zero, inf, one, inf,
                  Ref<ForProperty>::make()->withParallel(blockIdxY)->withNoDeps(
                      mergeNoDepsHint(root_, loops_[blockIdxY])),
                  std::move(ret));
    ret = makeFor(".blockIdx.z", zero, inf, one, inf,
                  Ref<ForProperty>::make()->withParallel(blockIdxZ)->withNoDeps(
                      mergeNoDepsHint(root_, loops_[blockIdxZ])),
                  std::move(ret));
    return ret;
}

Stmt NormalizeThreads::doVisitStmt(const Stmt &_op) {
    Stmt op = _op;
    if (!inKernel_) {
        return op;
    }
    if (!inside_[threadIdxX]) {
        op = makeIf(makeEQ(makeVar(".threadIdx.x"), makeIntConst(0)), op);
    }
    if (!inside_[threadIdxY]) {
        op = makeIf(makeEQ(makeVar(".threadIdx.y"), makeIntConst(0)), op);
    }
    if (!inside_[threadIdxZ]) {
        op = makeIf(makeEQ(makeVar(".threadIdx.z"), makeIntConst(0)), op);
    }
    if (!inside_[blockIdxX]) {
        op = makeIf(makeEQ(makeVar(".blockIdx.x"), makeIntConst(0)), op);
    }
    if (!inside_[blockIdxY]) {
        op = makeIf(makeEQ(makeVar(".blockIdx.y"), makeIntConst(0)), op);
    }
    if (!inside_[blockIdxZ]) {
        op = makeIf(makeEQ(makeVar(".blockIdx.z"), makeIntConst(0)), op);
    }
    return op;
}

Stmt NormalizeThreads::doVisitFor(const For &_op) {
    if (std::holds_alternative<CUDAScope>(_op->property_->parallel_)) {
        auto newIter = "." + toString(_op->property_->parallel_);
        varMap_[_op->iter_] = newIter;
        inside_[_op->property_->parallel_]++;
        auto __op = Mutator::visit(_op);
        ASSERT(__op->nodeType() == ASTNodeType::For);
        auto op = __op.as<ForNode>();
        varMap_.erase(_op->iter_);
        inside_[_op->property_->parallel_]--;
        loops_[_op->property_->parallel_].emplace_back(_op->id());
        return makeIf(makeLT(makeVar(newIter), op->len_), op->body_,
                      op->metadata(), op->id());
    } else {
        return Mutator::visit(_op);
    }
}

Stmt NormalizeThreads::visit(const For &op) {
    if (!inKernel_ &&
        std::holds_alternative<CUDAScope>(op->property_->parallel_)) {
        loops_.clear();
        inKernel_ = true;
        auto ret = doVisitFor(op);
        inKernel_ = false;
        return makeParallelScopes(ret);
    } else {
        return doVisitFor(op);
    }
}

Stmt NormalizeThreads::visit(const VarDef &op) {
    if (!inKernel_) {
        switch (op->buffer_->mtype()) {
        case MemType::GPULocal:
        case MemType::GPUWarp:
        case MemType::GPUShared: {
            inKernel_ = true;
            auto ret = Mutator::visit(op);
            inKernel_ = false;
            return makeParallelScopes(ret);
        }
        default:
            return Mutator::visit(op);
        }
    } else {
        return Mutator::visit(op);
    }
}

Stmt NormalizeThreads::visit(const Store &op) {
    return doVisitStmt(Mutator::visit(op));
}

Stmt NormalizeThreads::visit(const ReduceTo &op) {
    return doVisitStmt(Mutator::visit(op));
}

Stmt NormalizeThreads::visit(const Eval &op) {
    return doVisitStmt(Mutator::visit(op));
}

<<<<<<< HEAD
bool CheckThreadNum::isLegalLen(const Expr &expr) {
    return isLegalLen(allNames(expr));
}

bool CheckThreadNum::isLegalLen(const std::unordered_set<std::string> &names) {
    for (auto &&name : names) {
        if (hasLoop(name)) {
            // Only iterators from outside of the kernel is OK
            if (openLoopsInKernel_.count(loop(name))) {
                return false;
            }
        } else if (!hasDef(name) || buffer(name)->mtype() != MemType::ByValue) {
            return false;
        }
    }
    return true;
}

Stmt CheckThreadNum::visit(const For &_op) {
    if (std::holds_alternative<CUDAScope>(_op->property_->parallel_)) {
        openLoopsInKernel_.insert(_op);

        auto oldInKernel = inKernel_;
        inKernel_ = true;
        auto __op = BaseClass::visit(_op);
        ASSERT(__op->nodeType() == ASTNodeType::For);
        auto op = __op.as<ForNode>();
        inKernel_ = oldInKernel;

        std::unordered_set<std::string> allLegalNames;
        for (auto &&name : names()) {
            if (isLegalLen({name}))
                allLegalNames.emplace(name);
        }

        if (!isLegalLen(op->begin_)) {
            op->body_ =
                makeIf(makeGE(makeVar(op->iter_), op->begin_), op->body_);
            Expr begin = bound_.getBound(op->begin_)
                             ->restrictScope(allLegalNames)
                             ->lowerExpr();
            if (!begin.isValid()) {
                throw InvalidProgram(
                    "Length of " + toString(op->property_->parallel_) +
                    " should have a finite bound. Note: if you are making a "
                    "dynamic ranged threadIdx or blockIdx loop, please use "
                    "memory type \"byvalue\" for its range, because it is used "
                    "both for launching the kernel and guarding the execution "
                    "inside the kernel");
            }
            op->begin_ = std::move(begin);
        }
        if (!isLegalLen(op->end_)) {
            op->body_ = makeIf(makeLT(makeVar(op->iter_), op->end_), op->body_);
            Expr end = bound_.getBound(op->end_)
                           ->restrictScope(allLegalNames)
                           ->upperExpr();
            if (!end.isValid()) {
                throw InvalidProgram(
                    "Length of " + toString(op->property_->parallel_) +
                    " should have a finite bound. Note: if you are making a "
                    "dynamic ranged threadIdx or blockIdx loop, please use "
                    "memory type \"byvalue\" for its range, because it is used "
                    "both for launching the kernel and guarding the execution "
                    "inside the kernel");
            }
            op->end_ = std::move(end);
        }
        ASSERT(op->step_->nodeType() == ASTNodeType::IntConst &&
               op->step_.as<IntConstNode>()->val_ == 1);
        op->len_ = makeSub(op->end_, op->begin_);

        openLoopsInKernel_.erase(_op);
        return op;
    } else {
        if (inKernel_) {
            openLoopsInKernel_.insert(_op);
            auto ret = BaseClass::visit(_op);
            openLoopsInKernel_.erase(_op);
            return ret;
        } else {
            return BaseClass::visit(_op);
        }
    }
}

=======
>>>>>>> 5ccfff4c
Stmt normalizeThreads(const Stmt &_op) {
    auto op = normalizeLoops(_op, [](const For &l) {
        return std::holds_alternative<CUDAScope>(l->property_->parallel_);
    });
    op = NormalizeThreads(op)(op);
    op = shrinkFor(op);
    op = normalizeThreadDims(op);
    // NOTE: Although we have inserted a lot of identical `if`s, we must delay
    // `pass/merge_and_hoist_if` until we have done `pass/gpu/make_sync`.
    // Otherwise, we are introducing dependences between an `if`'s "then" case
    // and its "else" case, which is ill-defined in our IR.
    return op;
}

} // namespace gpu

} // namespace freetensor

#endif // FT_WITH_CUDA<|MERGE_RESOLUTION|>--- conflicted
+++ resolved
@@ -145,95 +145,6 @@
     return doVisitStmt(Mutator::visit(op));
 }
 
-<<<<<<< HEAD
-bool CheckThreadNum::isLegalLen(const Expr &expr) {
-    return isLegalLen(allNames(expr));
-}
-
-bool CheckThreadNum::isLegalLen(const std::unordered_set<std::string> &names) {
-    for (auto &&name : names) {
-        if (hasLoop(name)) {
-            // Only iterators from outside of the kernel is OK
-            if (openLoopsInKernel_.count(loop(name))) {
-                return false;
-            }
-        } else if (!hasDef(name) || buffer(name)->mtype() != MemType::ByValue) {
-            return false;
-        }
-    }
-    return true;
-}
-
-Stmt CheckThreadNum::visit(const For &_op) {
-    if (std::holds_alternative<CUDAScope>(_op->property_->parallel_)) {
-        openLoopsInKernel_.insert(_op);
-
-        auto oldInKernel = inKernel_;
-        inKernel_ = true;
-        auto __op = BaseClass::visit(_op);
-        ASSERT(__op->nodeType() == ASTNodeType::For);
-        auto op = __op.as<ForNode>();
-        inKernel_ = oldInKernel;
-
-        std::unordered_set<std::string> allLegalNames;
-        for (auto &&name : names()) {
-            if (isLegalLen({name}))
-                allLegalNames.emplace(name);
-        }
-
-        if (!isLegalLen(op->begin_)) {
-            op->body_ =
-                makeIf(makeGE(makeVar(op->iter_), op->begin_), op->body_);
-            Expr begin = bound_.getBound(op->begin_)
-                             ->restrictScope(allLegalNames)
-                             ->lowerExpr();
-            if (!begin.isValid()) {
-                throw InvalidProgram(
-                    "Length of " + toString(op->property_->parallel_) +
-                    " should have a finite bound. Note: if you are making a "
-                    "dynamic ranged threadIdx or blockIdx loop, please use "
-                    "memory type \"byvalue\" for its range, because it is used "
-                    "both for launching the kernel and guarding the execution "
-                    "inside the kernel");
-            }
-            op->begin_ = std::move(begin);
-        }
-        if (!isLegalLen(op->end_)) {
-            op->body_ = makeIf(makeLT(makeVar(op->iter_), op->end_), op->body_);
-            Expr end = bound_.getBound(op->end_)
-                           ->restrictScope(allLegalNames)
-                           ->upperExpr();
-            if (!end.isValid()) {
-                throw InvalidProgram(
-                    "Length of " + toString(op->property_->parallel_) +
-                    " should have a finite bound. Note: if you are making a "
-                    "dynamic ranged threadIdx or blockIdx loop, please use "
-                    "memory type \"byvalue\" for its range, because it is used "
-                    "both for launching the kernel and guarding the execution "
-                    "inside the kernel");
-            }
-            op->end_ = std::move(end);
-        }
-        ASSERT(op->step_->nodeType() == ASTNodeType::IntConst &&
-               op->step_.as<IntConstNode>()->val_ == 1);
-        op->len_ = makeSub(op->end_, op->begin_);
-
-        openLoopsInKernel_.erase(_op);
-        return op;
-    } else {
-        if (inKernel_) {
-            openLoopsInKernel_.insert(_op);
-            auto ret = BaseClass::visit(_op);
-            openLoopsInKernel_.erase(_op);
-            return ret;
-        } else {
-            return BaseClass::visit(_op);
-        }
-    }
-}
-
-=======
->>>>>>> 5ccfff4c
 Stmt normalizeThreads(const Stmt &_op) {
     auto op = normalizeLoops(_op, [](const For &l) {
         return std::holds_alternative<CUDAScope>(l->property_->parallel_);
