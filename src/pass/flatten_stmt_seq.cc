#include <pass/flatten_stmt_seq.h>

namespace ir {

Stmt FlattenStmtSeq::visit(const StmtSeq &_op) {
    auto __op = Mutator::visit(_op);
    ASSERT(__op->nodeType() == ASTNodeType::StmtSeq);
    auto op = __op.as<StmtSeqNode>();

    std::vector<Stmt> stmts;
    stmts.reserve(op->stmts_.size());
    // Also move VarDef outer. This is mainly for Schedule::moveTo
    std::vector<VarDef> defStack;
    for (Stmt item : op->stmts_) {
        if (popVarDef_) {
            while (item->nodeType() == ASTNodeType::VarDef) {
                defStack.emplace_back(item.as<VarDefNode>());
                item = item.as<VarDefNode>()->body_;
            }
        }
        if (item->nodeType() == ASTNodeType::StmtSeq) {
            for (auto &&subitem : item.as<StmtSeqNode>()->stmts_) {
                stmts.emplace_back(subitem);
            }
        } else {
            stmts.emplace_back(item);
        }
    }

    auto ret =
        stmts.size() == 1 ? stmts[0] : makeStmtSeq(op->id(), std::move(stmts));
    for (auto it = defStack.rbegin(); it != defStack.rend(); it++) {
        auto &&def = *it;
        ret = makeVarDef(def->id(), def->name_, *def->buffer_, def->sizeLim_,
                         ret, def->pinned_);
    }
    return ret;
}

<<<<<<< HEAD
} // namespace ir
=======
Stmt FlattenStmtSeq::visit(const Assume &op) { return (*this)(op->body_); }

} // namespace ir
>>>>>>> 55402d71
<|MERGE_RESOLUTION|>--- conflicted
+++ resolved
@@ -37,10 +37,6 @@
     return ret;
 }
 
-<<<<<<< HEAD
-} // namespace ir
-=======
 Stmt FlattenStmtSeq::visit(const Assume &op) { return (*this)(op->body_); }
 
-} // namespace ir
->>>>>>> 55402d71
+} // namespace ir