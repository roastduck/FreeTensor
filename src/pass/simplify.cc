--- conflicted
+++ resolved
@@ -135,12 +135,9 @@
         transients_[getHash(lt->lhs_)].second = sub1(lt->rhs_);
         setBoundAccess(lt->lhs_);
         transients_[getHash(lt->rhs_)].first = add1(lt->lhs_);
-<<<<<<< HEAD
-=======
         minAssign(transients_[getHash(lt->lhs_)].second, sub1(lt->rhs_));
         setBoundAccess(lt->lhs_);
         maxAssign(transients_[getHash(lt->rhs_)].first, add1(lt->lhs_));
->>>>>>> 3f119ea6
         setBoundAccess(lt->rhs_);
         break;
     }
@@ -149,12 +146,9 @@
         transients_[getHash(gt->lhs_)].first = add1(gt->rhs_);
         setBoundAccess(gt->lhs_);
         transients_[getHash(gt->rhs_)].second = sub1(gt->lhs_);
-<<<<<<< HEAD
-=======
         maxAssign(transients_[getHash(gt->lhs_)].first, add1(gt->rhs_));
         setBoundAccess(gt->lhs_);
         minAssign(transients_[getHash(gt->rhs_)].second, sub1(gt->lhs_));
->>>>>>> 3f119ea6
         setBoundAccess(gt->rhs_);
         break;
     }
@@ -163,12 +157,9 @@
         transients_[getHash(le->lhs_)].second = le->rhs_;
         setBoundAccess(le->lhs_);
         transients_[getHash(le->rhs_)].first = le->lhs_;
-<<<<<<< HEAD
-=======
         minAssign(transients_[getHash(le->lhs_)].second, le->rhs_);
         setBoundAccess(le->lhs_);
         maxAssign(transients_[getHash(le->rhs_)].first, le->lhs_);
->>>>>>> 3f119ea6
         setBoundAccess(le->rhs_);
         break;
     }
@@ -177,12 +168,9 @@
         transients_[getHash(ge->lhs_)].first = ge->rhs_;
         setBoundAccess(ge->lhs_);
         transients_[getHash(ge->rhs_)].second = ge->lhs_;
-<<<<<<< HEAD
-=======
         maxAssign(transients_[getHash(ge->lhs_)].first, ge->rhs_);
         setBoundAccess(ge->lhs_);
         minAssign(transients_[getHash(ge->rhs_)].second, ge->lhs_);
->>>>>>> 3f119ea6
         setBoundAccess(ge->rhs_);
         break;
     }
@@ -191,14 +179,11 @@
         transients_[getHash(eq->lhs_)] = {eq->rhs_, eq->rhs_};
         setBoundAccess(eq->lhs_);
         transients_[getHash(eq->rhs_)] = {eq->lhs_, eq->lhs_};
-<<<<<<< HEAD
-=======
         maxAssign(transients_[getHash(eq->lhs_)].first, eq->rhs_);
         minAssign(transients_[getHash(eq->lhs_)].second, eq->rhs_);
         setBoundAccess(eq->lhs_);
         maxAssign(transients_[getHash(eq->rhs_)].first, eq->lhs_);
         minAssign(transients_[getHash(eq->rhs_)].second, eq->lhs_);
->>>>>>> 3f119ea6
         setBoundAccess(eq->rhs_);
         break;
     }
