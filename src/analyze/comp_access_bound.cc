#include <algorithm>

#include <analyze/check_all_defined.h>
#include <analyze/comp_access_bound.h>
#include <math/min_max.h>

namespace freetensor {

static bool isSharedAmong(MemType mtype, const ParallelScope &parallel) {
    if (std::holds_alternative<CUDAScope>(parallel)) {
        if (std::get<CUDAScope>(parallel).level_ == CUDAScope::Thread) {
            switch (mtype) {
            case MemType::GPUGlobal:
            case MemType::GPUGlobalHeap:
            case MemType::GPUShared:
            case MemType::GPUWarp:
                return true;
            default:
                return false;
            }
        }
        if (std::get<CUDAScope>(parallel).level_ == CUDAScope::Block) {
            switch (mtype) {
            case MemType::GPUGlobal:
            case MemType::GPUGlobalHeap:
                return true;
            default:
                return false;
            }
        }
    }
    return false;
}

static bool isConstTrue(const Expr &expr) {
    return expr->nodeType() == ASTNodeType::BoolConst &&
           expr.as<BoolConstNode>()->val_;
}

void FindMemType::visit(const VarDef &op) {
    Visitor::visit(op);
    if (op->id() == varDefId_) {
        mtype_ = op->buffer_->mtype();
    }
}

void CompAccessBound::visitStmt(const Stmt &stmt) {
    // CompUniqueBounds requires one instance per Stmt
    auto uniqueOfOuterStmt = unique_;
    unique_ = Ref<CompUniqueBounds>::make(*this);

    if (stmt->id() == filterSubTree_) {
        filtered_ = true;
        BaseClass::visitStmt(stmt);
        filtered_ = false;
    } else {
        BaseClass::visitStmt(stmt);
    }

    unique_ = uniqueOfOuterStmt;
}

void CompAccessBound::visit(const VarDef &op) {
    if (op->id() != varDefId_) {
        defs_.insert(op->name_);
        BaseClass::visit(op);
        defs_.erase(op->name_);
        return;
    }

    var_ = op->name_;
    defs_.insert(op->name_);
    defsAtVarDef_[op->name_] = defs_;
    BaseClass::visit(op);
    defsAtVarDef_.erase(op->name_);
    defs_.erase(op->name_);
    var_.clear();

    size_t n = op->buffer_->tensor()->shape().size();
    result_.lower_.reserve(n);
    result_.upper_.reserve(n);
    result_.len_.reserve(n);

    if (access_.empty()) {
        result_.lower_.insert(result_.lower_.end(), n, makeIntConst(0));
        result_.upper_.insert(result_.upper_.end(), n, makeIntConst(-1));
        result_.len_.insert(result_.len_.end(), n, makeIntConst(0));
        result_.cond_ = makeBoolConst(false);
        return;
    }

    for (size_t i = 0; i < n; i++) {
<<<<<<< HEAD
        // union the bounds of all accesses and get the lower and upper
        // expression
        auto [l, u] = unique_.unionBounds(
            // get bounds of the i-th dimension
            access_ | views::transform([&](auto &&a) { return a.bounds_[i]; }) |
            // ... and pack into vector
            ranges::to<std::vector>());
        // include the original trivial bounds, if specified
        if (includeTrivialBound_) {
            l = makeMax(l, makeIntConst(0));
            u = makeMin(
                u, makeSub(op->buffer_->tensor()->shape()[i], makeIntConst(1)));
        }
=======
        std::vector<std::vector<Expr>> lower, upper;
        for (size_t j = 0, jEnd = access_.size(); j < jEnd; j++) {
            ASSERT(access_[j].indices_.size() == n);
            auto &&index = access_[j].indices_[i];
            std::vector<Expr> lowerItem;
            if (checkAllDefined(defs_, index)) {
                lowerItem.emplace_back(index);
            }
            bool insertedNonTrivialBounds = false;
            for (auto &&b : access_[j].lower_[i]) {
                if (!HashComparator{}(index, b.expr())) {
                    lowerItem.emplace_back(b.expr());
                    insertedNonTrivialBounds = true;
                }
            }
            if (includeTrivialBound_ || insertedNonTrivialBounds) {
                // If `insertedNonTrivialBounds`, we still include the trivial
                // bound, to avoid make a variable even larger after
                // pass/shrink_var
                lowerItem.emplace_back(makeIntConst(0));
            }
            lower.emplace_back(std::move(lowerItem));
        }

        for (size_t j = 0, jEnd = access_.size(); j < jEnd; j++) {
            ASSERT(access_[j].indices_.size() == n);
            auto &&index = access_[j].indices_[i];
            std::vector<Expr> upperItem;
            if (checkAllDefined(defs_, index)) {
                upperItem.emplace_back(index);
            }
            bool insertedNonTrivialBounds = false;
            for (auto &&b : access_[j].upper_[i]) {
                if (!HashComparator{}(index, b.expr())) {
                    upperItem.emplace_back(b.expr());
                    insertedNonTrivialBounds = true;
                }
            }
            if (includeTrivialBound_ || insertedNonTrivialBounds) {
                // If `insertedNonTrivialBounds`, we still include the trivial
                // bound, to avoid make a variable even larger after
                // pass/shrink_var
                upperItem.emplace_back(makeSub(
                    op->buffer_->tensor()->shape()[i], makeIntConst(1)));
            }
            upper.emplace_back(std::move(upperItem));
        }

        auto l = makeMinMax(lower);
        auto u = makeMaxMin(upper);
>>>>>>> 5ccfff4c
        result_.lower_.emplace_back(l);
        result_.upper_.emplace_back(u);
        if (l.isValid() && u.isValid()) {
            auto diff = makeSub(u, l);

            // Suppose `upper = min(a, c)`, `lower = max(b, c)`, and we have no
            // knowledge about `a` or `b`, and all we know is we have `c` in
            // both `lower` and `upper`, we can simplify `len` to `1`. However,
            // directly analyzing the bounds of `upper - lower` only results in
            // its upper bound `upper - lower <= min(a - b, a - c, c - b, 0)`,
            // but no knowledge lower bound, so `pass/simplify` cannot do the
            // simplification. We explicitly mark `upper - lower >= 0` here by
            // `upper - lower = max(upper - lower, 0)`, to enable simplifying
            // `upper - lower` to 0.
            //
            // Note that this breaks the semantics and makes the length of a
            // dimension at least 1, instead of 0, and prohibits some "optional"
            // variables. However, this is actually beneficial, because a
            // 0-or-1-lengthed variable will end up in the heap (beacuase they
            // have "dynamic" length, and a 1-lengthed variable, although larger
            // by 1, will end up in registers
            diff = makeMax(diff, makeIntConst(0));

            result_.len_.emplace_back(makeAdd(diff, makeIntConst(1)));
        } else {
            result_.len_.emplace_back(nullptr);
        }
    }

    for (auto &&item : access_) {
        Expr part;
        for (size_t i = conds().size(), iEnd = item.conds_.size(); i < iEnd;
             i++) {
            auto &&cond = item.conds_[i];
            if (!isConstTrue(cond) && checkAllDefined(defs_, cond)) {
                part = part.isValid() ? makeLAnd(part, cond) : cond;
            }
        }
        if (part.isValid()) {
            result_.cond_ =
                result_.cond_.isValid() ? makeLOr(result_.cond_, part) : part;
        } else {
            result_.cond_ = makeBoolConst(true);
        }
    }
}

void CompAccessBound::visit(const Load &op) {
    BaseClass::visit(op);
    if (filtered_ && op->var_ == var_ && mode_ & COMP_ACCESS_BOUND_READ) {
        access_.emplace_back(*unique_, op->indices_, conds(),
                             defsAtVarDef_.at(op->var_));
    }
}

void CompAccessBound::visit(const Store &op) {
    BaseClass::visit(op);
    if (filtered_ && op->var_ == var_ && mode_ & COMP_ACCESS_BOUND_WRITE) {
        access_.emplace_back(*unique_, op->indices_, conds(),
                             defsAtVarDef_.at(op->var_));
    }
}

void CompAccessBound::visit(const ReduceTo &op) {
    BaseClass::visit(op);
    if (filtered_ && op->var_ == var_) {
        access_.emplace_back(*unique_, op->indices_, conds(),
                             defsAtVarDef_.at(op->var_));
    }
}

void CompAccessBound::visit(const For &op) {
    if (isSharedAmong(mtype_, op->property_->parallel_)) {
        // Suppose the only access to tensor `t` is `t[i, ...]`, where `i` is a
        // parallel index (e.g. CUDA thread), we cannot shrink `t[i, ...]` to
        // `t[...]` too early before all schedules are done, or we are not able
        // to schedule a collaborative fetch. This does not apply to OpenMP
        // threads, because we cannot do a collaborative fetch anyway in OpenMP.
        BaseClass::visit(op);
    } else {
        defs_.insert(op->iter_);
        BaseClass::visit(op);
        defs_.erase(op->iter_);
    }
}

AccessBound compAccessBound(const Stmt &op, const ID &varDefId,
                            CompAccessBoundMode mode, bool includeTrivialBound,
                            const ID &filterSubTree) {
    FindMemType finder(varDefId);
    finder(op);
    CompAccessBound visitor(varDefId, finder.mtype(), mode, includeTrivialBound,
                            filterSubTree);
    visitor(op);
    return visitor.result();
}

} // namespace freetensor<|MERGE_RESOLUTION|>--- conflicted
+++ resolved
@@ -47,7 +47,7 @@
 void CompAccessBound::visitStmt(const Stmt &stmt) {
     // CompUniqueBounds requires one instance per Stmt
     auto uniqueOfOuterStmt = unique_;
-    unique_ = Ref<CompUniqueBounds>::make(*this);
+    unique_ = Ref<CompUniqueBoundsCombination>::make(*this);
 
     if (stmt->id() == filterSubTree_) {
         filtered_ = true;
@@ -90,10 +90,9 @@
     }
 
     for (size_t i = 0; i < n; i++) {
-<<<<<<< HEAD
         // union the bounds of all accesses and get the lower and upper
         // expression
-        auto [l, u] = unique_.unionBounds(
+        auto [l, u] = unique_->unionBounds(
             // get bounds of the i-th dimension
             access_ | views::transform([&](auto &&a) { return a.bounds_[i]; }) |
             // ... and pack into vector
@@ -104,58 +103,6 @@
             u = makeMin(
                 u, makeSub(op->buffer_->tensor()->shape()[i], makeIntConst(1)));
         }
-=======
-        std::vector<std::vector<Expr>> lower, upper;
-        for (size_t j = 0, jEnd = access_.size(); j < jEnd; j++) {
-            ASSERT(access_[j].indices_.size() == n);
-            auto &&index = access_[j].indices_[i];
-            std::vector<Expr> lowerItem;
-            if (checkAllDefined(defs_, index)) {
-                lowerItem.emplace_back(index);
-            }
-            bool insertedNonTrivialBounds = false;
-            for (auto &&b : access_[j].lower_[i]) {
-                if (!HashComparator{}(index, b.expr())) {
-                    lowerItem.emplace_back(b.expr());
-                    insertedNonTrivialBounds = true;
-                }
-            }
-            if (includeTrivialBound_ || insertedNonTrivialBounds) {
-                // If `insertedNonTrivialBounds`, we still include the trivial
-                // bound, to avoid make a variable even larger after
-                // pass/shrink_var
-                lowerItem.emplace_back(makeIntConst(0));
-            }
-            lower.emplace_back(std::move(lowerItem));
-        }
-
-        for (size_t j = 0, jEnd = access_.size(); j < jEnd; j++) {
-            ASSERT(access_[j].indices_.size() == n);
-            auto &&index = access_[j].indices_[i];
-            std::vector<Expr> upperItem;
-            if (checkAllDefined(defs_, index)) {
-                upperItem.emplace_back(index);
-            }
-            bool insertedNonTrivialBounds = false;
-            for (auto &&b : access_[j].upper_[i]) {
-                if (!HashComparator{}(index, b.expr())) {
-                    upperItem.emplace_back(b.expr());
-                    insertedNonTrivialBounds = true;
-                }
-            }
-            if (includeTrivialBound_ || insertedNonTrivialBounds) {
-                // If `insertedNonTrivialBounds`, we still include the trivial
-                // bound, to avoid make a variable even larger after
-                // pass/shrink_var
-                upperItem.emplace_back(makeSub(
-                    op->buffer_->tensor()->shape()[i], makeIntConst(1)));
-            }
-            upper.emplace_back(std::move(upperItem));
-        }
-
-        auto l = makeMinMax(lower);
-        auto u = makeMaxMin(upper);
->>>>>>> 5ccfff4c
         result_.lower_.emplace_back(l);
         result_.upper_.emplace_back(u);
         if (l.isValid() && u.isValid()) {
