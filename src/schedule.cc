--- conflicted
+++ resolved
@@ -23,10 +23,7 @@
 #include <schedule/split.h>
 #include <schedule/swap.h>
 #include <schedule/unroll.h>
-<<<<<<< HEAD
-=======
 #include <schedule/var_split.h>
->>>>>>> c362b430
 
 namespace ir {
 
@@ -571,12 +568,8 @@
     auto ast = ast_;
     Unroll mutator(loop);
     try {
-<<<<<<< HEAD
         ast = normalize(ast); // for ForNode::infoLen_
         ast = simplifyPass(ast);
-=======
-        ast = simplifyPass(normalize(ast)); // for ForNode::infoLen_
->>>>>>> c362b430
         ast = mutator(ast);
         if (!mutator.done()) {
             throw InvalidSchedule("Loop " + loop + " not found");
