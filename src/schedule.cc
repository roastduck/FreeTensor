--- conflicted
+++ resolved
@@ -745,14 +745,8 @@
 std::vector<std::pair<ID, int>> Schedule::multiLevelTilingWithFusion(
     const ForsWithDataReuse &target,
     const MultiLevelTilingAnnotation &annotation, const std::string &pat,
-<<<<<<< HEAD
     const ElementWiseInfo &toFuse, int level, TargetType targetType) {
-    return ir::multiLevelTilingWithFusion(*this, target, annotation, pat,
+    return freetensor::multiLevelTilingWithFusion(*this, target, annotation, pat,
                                           toFuse, level, targetType);
-=======
-    const ElementWiseInfo &toFuse, int level, MemType memType) {
-    return freetensor::multiLevelTilingWithFusion(*this, target, annotation,
-                                                  pat, toFuse, level, memType);
->>>>>>> 15f5b0a3
 }
 } // namespace freetensor