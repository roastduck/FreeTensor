#include <algorithm>

#include <cursor.h>

namespace ir {

Stmt Cursor::getParentById(const std::string &id) const {
    for (auto it = stack_.top(); it.isValid(); it = it->prev_) {
        if (it->data_->id() == id) {
            return it->data_;
        }
    }
    return nullptr;
}

bool Cursor::isBefore(const Cursor &other) const {
    auto l = stack_, r = other.stack_;
    while (l.size() > r.size()) {
        l.pop();
    }
    while (r.size() > l.size()) {
        r.pop();
    }
    for (; !l.empty(); l.pop(), r.pop()) {
        if (l.top()->data_->id() == r.top()->data_->id()) {
            return false;
        }
        if (l.top()->prev_.isValid() && r.top()->prev_.isValid() &&
            l.top()->prev_->data_->id() == r.top()->prev_->data_->id()) {
            auto &&prev = l.top()->prev_->data_;
            ASSERT(prev->nodeType() == ASTNodeType::StmtSeq);
            auto seq = prev.as<StmtSeqNode>();
            auto il = std::find_if(
                seq->stmts_.begin(), seq->stmts_.end(),
                [&](const Stmt &s) { return s->id() == l.top()->data_->id(); });
            auto ir = std::find_if(
                seq->stmts_.begin(), seq->stmts_.end(),
                [&](const Stmt &s) { return s->id() == r.top()->data_->id(); });
            return il < ir;
        }
    }
    return false;
}

bool Cursor::isOuter(const Cursor &other) const {
    auto l = stack_, r = other.stack_;
    if (r.size() <= l.size()) {
        return false;
    }
    while (r.size() > l.size()) {
        r.pop();
    }
    return l.empty() || l.top()->data_->id() == r.top()->data_->id();
}

bool Cursor::hasPrev() const {
    if (!stack_.top()->prev_.isValid()) {
        return false;
    }
    if (stack_.top()->prev_->data_->nodeType() != ASTNodeType::StmtSeq) {
        return false;
    }
    auto seq = stack_.top()->prev_->data_.as<StmtSeqNode>();
    auto it = std::find_if(seq->stmts_.begin(), seq->stmts_.end(),
                           [&](const Stmt &s) { return s->id() == id(); });
    return it > seq->stmts_.begin();
}

Cursor Cursor::prev() const {
    ASSERT(stack_.top()->prev_->data_->nodeType() == ASTNodeType::StmtSeq);
    auto seq = stack_.top()->prev_->data_.as<StmtSeqNode>();
    auto it = std::find_if(seq->stmts_.begin(), seq->stmts_.end(),
                           [&](const Stmt &s) { return s->id() == id(); });
    Cursor ret = *this;
    ret.pop(), ret.push(*(it - 1));
    return ret;
}

bool Cursor::hasNext() const {
    if (!stack_.top()->prev_.isValid()) {
        return false;
    }
    if (stack_.top()->prev_->data_->nodeType() != ASTNodeType::StmtSeq) {
        return false;
    }
    auto seq = stack_.top()->prev_->data_.as<StmtSeqNode>();
    auto it = std::find_if(seq->stmts_.rbegin(), seq->stmts_.rend(),
                           [&](const Stmt &s) { return s->id() == id(); });
    return it > seq->stmts_.rbegin();
}

Cursor Cursor::next() const {
    ASSERT(stack_.top()->prev_->data_->nodeType() == ASTNodeType::StmtSeq);
    auto seq = stack_.top()->prev_->data_.as<StmtSeqNode>();
    auto it = std::find_if(seq->stmts_.rbegin(), seq->stmts_.rend(),
                           [&](const Stmt &s) { return s->id() == id(); });
    Cursor ret = *this;
    ret.pop(), ret.push(*(it - 1));
    return ret;
}

bool Cursor::hasOuter() const {
    auto t = stack_.top();
    do {
        t = t->prev_;
        if (!t.isValid()) {
            return false;
        }
    } while (t->data_->nodeType() == ASTNodeType::StmtSeq ||
             t->data_->nodeType() == ASTNodeType::VarDef);
    return true;
}

Cursor Cursor::outer() const {
    auto ret = *this;
    do {
        ret.pop();
    } while (ret.node()->nodeType() == ASTNodeType::StmtSeq ||
             ret.node()->nodeType() == ASTNodeType::VarDef);
    return ret;
}

void VisitorWithCursor::visitStmt(
    const Stmt &op, const std::function<void(const Stmt &)> &visitNode) {
    cursor_.push(op);
    Visitor::visitStmt(op, visitNode);
    cursor_.pop();
}

void GetCursorById::visitStmt(
    const Stmt &op, const std::function<void(const Stmt &)> &visitNode) {
    if (!found_) {
        VisitorWithCursor::visitStmt(op, [&visitNode, this](const Stmt &_op) {
            visitNode(_op);
            if (_op->id() == id_) {
                result_ = cursor();
                ASSERT(result_.id() == id_);
                found_ = true;
            }
        });
    }
}

<<<<<<< HEAD
=======
void GetCursorByFilter::visitStmt(
    const Stmt &op, const std::function<void(const Stmt &)> &visitNode) {
    VisitorWithCursor::visitStmt(op, [&visitNode, this](const Stmt &_op) {
        visitNode(_op);
        auto &&c = cursor();
        if (filter_(c)) {
            results_.emplace_back(c);
        }
    });
}

>>>>>>> c362b430
} // namespace ir<|MERGE_RESOLUTION|>--- conflicted
+++ resolved
@@ -141,8 +141,6 @@
     }
 }
 
-<<<<<<< HEAD
-=======
 void GetCursorByFilter::visitStmt(
     const Stmt &op, const std::function<void(const Stmt &)> &visitNode) {
     VisitorWithCursor::visitStmt(op, [&visitNode, this](const Stmt &_op) {
@@ -154,5 +152,4 @@
     });
 }
 
->>>>>>> c362b430
 } // namespace ir