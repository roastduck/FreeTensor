[submodule "3rd-party/pybind11"]
    path = 3rd-party/pybind11
    url = https://github.com/pybind/pybind11.git
    branch = v2.6
[submodule "3rd-party/isl"]
    path = 3rd-party/isl
    url = git://repo.or.cz/isl.git
[submodule "3rd-party/z3"]
<<<<<<< HEAD
	path = 3rd-party/z3
	url = https://github.com/Z3Prover/z3.git
=======
    path = 3rd-party/z3
    url = git@github.com:Z3Prover/z3.git
>>>>>>> abc4ecbd
<|MERGE_RESOLUTION|>--- conflicted
+++ resolved
@@ -6,10 +6,5 @@
     path = 3rd-party/isl
     url = git://repo.or.cz/isl.git
 [submodule "3rd-party/z3"]
-<<<<<<< HEAD
-	path = 3rd-party/z3
-	url = https://github.com/Z3Prover/z3.git
-=======
     path = 3rd-party/z3
-    url = git@github.com:Z3Prover/z3.git
->>>>>>> abc4ecbd
+    url = https://github.com/Z3Prover/z3.git