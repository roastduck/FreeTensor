import freetensor as ft
import numpy as np
import pytest

target = ft.GPU()
device = ft.Device(target)

# This test fails from time to time (FIXME)

<<<<<<< HEAD
@pytest.mark.skipif(not ft.with_cuda(), reason="requires CUDA")
def test_thread_bind():
    a = 128
    b = 128
    m = 4

    @ft.transform
    def test(w, x, y, z):
        w: ft.Var[(m, m, a, b), "int32", "input", "gpu/global"]
        x: ft.Var[(m, m, b, a), "int32", "input", "gpu/global"]
        y: ft.Var[(1, 1, a, a), "int32", "inout", "gpu/global"]
        z: ft.Var[(m, m, a, a), "int32", "output", "gpu/global"]
        #! nid: L1
        for i in range(m):
            #! nid: L2
            for j in range(m):
                #! nid: L4
                for p in range(a):
                    #! nid: L5
                    for q in range(a):
                        #! nid: Init
                        y[0, 0, p, q] = 0
                        #! nid: L3
                        for k in range(b):
                            y[0, 0, p,
                              q] = y[0, 0, p, q] + w[i, j, p, k] * x[i, j, k, q]
                #! nid: L6
                for p in range(a):
                    #! nid: L7
                    for q in range(a):
                        z[i, j, p, q] = y[0, 0, p, q]

    s = ft.Schedule(test)
    print(s.ast())
    s = ft.AutoSchedule(s, target, device, 8)
    sch = s.test_thread_bind()
    func = ft.lower(sch.func(), target)
    print(func)
    code = ft.codegen(func, target, verbose=True)
    w_np = np.zeros((m, m, a, b), dtype="int32")
    x_np = np.zeros((m, m, b, a), dtype="int32")
    y_np = np.zeros((1, 1, a, a), dtype="int32")
    z_np = np.zeros((m, m, a, a), dtype="int32")
    w_arr = ft.Array(w_np)
    x_arr = ft.Array(x_np)
    y_arr = ft.Array(y_np)
    z_arr = ft.Array(z_np)
    ft.build_binary(code, device)(w=w_arr, x=x_arr, y=y_arr, z=z_arr)
    std_log = [
        'split(L4, factor=4, nparts=-1, shift=0)',
        'split(L4.0, factor=2, nparts=-1, shift=0)',
        'split(L4.0.0, factor=2, nparts=-1, shift=0)',
        'split(L5, factor=4, nparts=-1, shift=0)',
        'split(L5.0, factor=2, nparts=-1, shift=0)',
        'split(L5.0.0, factor=2, nparts=-1, shift=0)',
        'reorder(L4.0.0.0, L5.0.0.0, L4.0.0.1, L5.0.0.1, L4.0.1, L5.0.1, L4.1, L5.1)',
        'fission(L5.1, AFTER, Init)', 'fission(L4.1, AFTER, L5.1.a)',
        'split(L4.1.b, factor=2, nparts=-1, shift=0)',
        'split(L5.1.b.b, factor=2, nparts=-1, shift=0)',
        'split(L3.b.b, factor=2, nparts=-1, shift=0)',
        'split(L3.b.b.0, factor=2, nparts=-1, shift=0)',
        'reorder(L3.b.b.0.0, L3.b.b.0.1, L4.1.b.0, L5.1.b.b.0, L3.b.b.1, L4.1.b.1, L5.1.b.b.1)',
        'split(L6, factor=4, nparts=-1, shift=0)',
        'split(L6.0, factor=2, nparts=-1, shift=0)',
        'split(L6.0.0, factor=2, nparts=-1, shift=0)',
        'split(L7, factor=4, nparts=-1, shift=0)',
        'split(L7.0, factor=2, nparts=-1, shift=0)',
        'split(L7.0.0, factor=2, nparts=-1, shift=0)',
        'reorder(L6.0.0.0, L7.0.0.0, L6.0.0.1, L7.0.0.1, L6.0.1, L7.0.1, L6.1, L7.1)',
        'fuse(L4.0.0.0, L6.0.0.0)', 'fuse(L5.0.0.0, L7.0.0.0)',
        'fuse(L4.0.0.1, L6.0.0.1)', 'fuse(L5.0.0.1, L7.0.0.1)',
        'fuse(L4.0.1, L6.0.1)', 'fuse(L5.0.1, L7.0.1)', 'cache(#50, y)',
        'merge(fused.L4.0.0.0.L6.0.0.0, fused.L5.0.0.0.L7.0.0.0)',
        'merge(fused.L4.0.0.1.L6.0.0.1, fused.L5.0.0.1.L7.0.0.1)',
        'merge(fused.L4.0.1.L6.0.1, fused.L5.0.1.L7.0.1)',
        'parallelize(merged.fused.L4.0.0.0.L6.0.0.0.fused.L5.0.0.0.L7.0.0.0, blockIdx.x)',
        'blend(merged.fused.L4.0.0.1.L6.0.0.1.fused.L5.0.0.1.L7.0.0.1)',
        'parallelize(merged.fused.L4.0.1.L6.0.1.fused.L5.0.1.L7.0.1, threadIdx.x)'
    ]
    sch_log = sch.logs()
    print(sch_log)
    assert len(sch_log) == len(std_log)
    for l, r in zip(sch_log, std_log):
        if l.startswith('cache'):
            assert r.startswith('cache')
        else:
            assert l == r
=======
#@pytest.mark.skipif(not ft.with_cuda(), reason="requires CUDA")
#def test_thread_bind():
#    a = 128
#    b = 128
#    m = 4
#
#    @ft.transform
#    def test(w, x, y, z):
#        w: ft.Var[(m, m, a, b), "int32", "input", "gpu/global"]
#        x: ft.Var[(m, m, b, a), "int32", "input", "gpu/global"]
#        y: ft.Var[(1, 1, a, a), "int32", "inout", "gpu/global"]
#        z: ft.Var[(m, m, a, a), "int32", "output", "gpu/global"]
#        #! nid: L1
#        for i in range(m):
#            #! nid: L2
#            for j in range(m):
#                #! nid: L4
#                for p in range(a):
#                    #! nid: L5
#                    for q in range(a):
#                        #! nid: Init
#                        y[0, 0, p, q] = 0
#                        #! nid: L3
#                        for k in range(b):
#                            y[0, 0, p,
#                              q] = y[0, 0, p, q] + w[i, j, p, k] * x[i, j, k, q]
#                #! nid: L6
#                for p in range(a):
#                    #! nid: L7
#                    for q in range(a):
#                        z[i, j, p, q] = y[0, 0, p, q]
#
#    s = ft.Schedule(test)
#    print(s.ast())
#    s = ft.AutoSchedule(s, target, device, 8)
#    sch = s.test_thread_bind()
#    func = ft.lower(sch.func(), target)
#    print(func)
#    code = ft.codegen(func, target, verbose=True)
#    w_np = np.zeros((m, m, a, b), dtype="int32")
#    x_np = np.zeros((m, m, b, a), dtype="int32")
#    y_np = np.zeros((1, 1, a, a), dtype="int32")
#    z_np = np.zeros((m, m, a, a), dtype="int32")
#    w_arr = ft.Array(w_np)
#    x_arr = ft.Array(x_np)
#    y_arr = ft.Array(y_np)
#    z_arr = ft.Array(z_np)
#    ft.build_binary(code, device)(w=w_arr, x=x_arr, y=y_arr, z=z_arr)
#    std_log = [
#        'split(L4, factor=4, nparts=-1, shift=0)',
#        'split(L4.0, factor=2, nparts=-1, shift=0)',
#        'split(L4.0.0, factor=2, nparts=-1, shift=0)',
#        'split(L5, factor=4, nparts=-1, shift=0)',
#        'split(L5.0, factor=2, nparts=-1, shift=0)',
#        'split(L5.0.0, factor=2, nparts=-1, shift=0)',
#        'reorder(L4.0.0.0, L5.0.0.0, L4.0.0.1, L5.0.0.1, L4.0.1, L5.0.1, L4.1, L5.1)',
#        'fission(L5.1, AFTER, Init)', 'fission(L4.1, AFTER, L5.1.a)',
#        'split(L4.1.b, factor=2, nparts=-1, shift=0)',
#        'split(L5.1.b.b, factor=2, nparts=-1, shift=0)',
#        'split(L3.b.b, factor=2, nparts=-1, shift=0)',
#        'split(L3.b.b.0, factor=2, nparts=-1, shift=0)',
#        'reorder(L3.b.b.0.0, L3.b.b.0.1, L4.1.b.0, L5.1.b.b.0, L3.b.b.1, L4.1.b.1, L5.1.b.b.1)',
#        'split(L6, factor=4, nparts=-1, shift=0)',
#        'split(L6.0, factor=2, nparts=-1, shift=0)',
#        'split(L6.0.0, factor=2, nparts=-1, shift=0)',
#        'split(L7, factor=4, nparts=-1, shift=0)',
#        'split(L7.0, factor=2, nparts=-1, shift=0)',
#        'split(L7.0.0, factor=2, nparts=-1, shift=0)',
#        'reorder(L6.0.0.0, L7.0.0.0, L6.0.0.1, L7.0.0.1, L6.0.1, L7.0.1, L6.1, L7.1)',
#        'fuse(L4.0.0.0, L6.0.0.0)', 'fuse(L5.0.0.0, L7.0.0.0)',
#        'fuse(L4.0.0.1, L6.0.0.1)', 'fuse(L5.0.0.1, L7.0.0.1)',
#        'fuse(L4.0.1, L6.0.1)', 'fuse(L5.0.1, L7.0.1)', 'cache(#50, y)',
#        'cache(L3.b.b.0.1, w)', 'cache(#80, x)',
#        'merge(fused.L4.0.0.0.L6.0.0.0, fused.L5.0.0.0.L7.0.0.0)',
#        'merge(fused.L4.0.0.1.L6.0.0.1, fused.L5.0.0.1.L7.0.0.1)',
#        'merge(fused.L4.0.1.L6.0.1, fused.L5.0.1.L7.0.1)',
#        'parallelize(merged.fused.L4.0.0.0.L6.0.0.0.fused.L5.0.0.0.L7.0.0.0, blockIdx.x)',
#        'blend(merged.fused.L4.0.0.1.L6.0.0.1.fused.L5.0.0.1.L7.0.0.1)',
#        'parallelize(merged.fused.L4.0.1.L6.0.1.fused.L5.0.1.L7.0.1, threadIdx.x)'
#    ]
#    sch_log = sch.logs()
#    print(sch_log)
#    assert len(sch_log) == len(std_log)
#    for l, r in zip(sch_log, std_log):
#        if l.startswith('cache'):
#            assert r.startswith('cache')
#        else:
#            assert l == r
>>>>>>> 59ec1d12
<|MERGE_RESOLUTION|>--- conflicted
+++ resolved
@@ -7,7 +7,6 @@
 
 # This test fails from time to time (FIXME)
 
-<<<<<<< HEAD
 @pytest.mark.skipif(not ft.with_cuda(), reason="requires CUDA")
 def test_thread_bind():
     a = 128
@@ -94,94 +93,4 @@
         if l.startswith('cache'):
             assert r.startswith('cache')
         else:
-            assert l == r
-=======
-#@pytest.mark.skipif(not ft.with_cuda(), reason="requires CUDA")
-#def test_thread_bind():
-#    a = 128
-#    b = 128
-#    m = 4
-#
-#    @ft.transform
-#    def test(w, x, y, z):
-#        w: ft.Var[(m, m, a, b), "int32", "input", "gpu/global"]
-#        x: ft.Var[(m, m, b, a), "int32", "input", "gpu/global"]
-#        y: ft.Var[(1, 1, a, a), "int32", "inout", "gpu/global"]
-#        z: ft.Var[(m, m, a, a), "int32", "output", "gpu/global"]
-#        #! nid: L1
-#        for i in range(m):
-#            #! nid: L2
-#            for j in range(m):
-#                #! nid: L4
-#                for p in range(a):
-#                    #! nid: L5
-#                    for q in range(a):
-#                        #! nid: Init
-#                        y[0, 0, p, q] = 0
-#                        #! nid: L3
-#                        for k in range(b):
-#                            y[0, 0, p,
-#                              q] = y[0, 0, p, q] + w[i, j, p, k] * x[i, j, k, q]
-#                #! nid: L6
-#                for p in range(a):
-#                    #! nid: L7
-#                    for q in range(a):
-#                        z[i, j, p, q] = y[0, 0, p, q]
-#
-#    s = ft.Schedule(test)
-#    print(s.ast())
-#    s = ft.AutoSchedule(s, target, device, 8)
-#    sch = s.test_thread_bind()
-#    func = ft.lower(sch.func(), target)
-#    print(func)
-#    code = ft.codegen(func, target, verbose=True)
-#    w_np = np.zeros((m, m, a, b), dtype="int32")
-#    x_np = np.zeros((m, m, b, a), dtype="int32")
-#    y_np = np.zeros((1, 1, a, a), dtype="int32")
-#    z_np = np.zeros((m, m, a, a), dtype="int32")
-#    w_arr = ft.Array(w_np)
-#    x_arr = ft.Array(x_np)
-#    y_arr = ft.Array(y_np)
-#    z_arr = ft.Array(z_np)
-#    ft.build_binary(code, device)(w=w_arr, x=x_arr, y=y_arr, z=z_arr)
-#    std_log = [
-#        'split(L4, factor=4, nparts=-1, shift=0)',
-#        'split(L4.0, factor=2, nparts=-1, shift=0)',
-#        'split(L4.0.0, factor=2, nparts=-1, shift=0)',
-#        'split(L5, factor=4, nparts=-1, shift=0)',
-#        'split(L5.0, factor=2, nparts=-1, shift=0)',
-#        'split(L5.0.0, factor=2, nparts=-1, shift=0)',
-#        'reorder(L4.0.0.0, L5.0.0.0, L4.0.0.1, L5.0.0.1, L4.0.1, L5.0.1, L4.1, L5.1)',
-#        'fission(L5.1, AFTER, Init)', 'fission(L4.1, AFTER, L5.1.a)',
-#        'split(L4.1.b, factor=2, nparts=-1, shift=0)',
-#        'split(L5.1.b.b, factor=2, nparts=-1, shift=0)',
-#        'split(L3.b.b, factor=2, nparts=-1, shift=0)',
-#        'split(L3.b.b.0, factor=2, nparts=-1, shift=0)',
-#        'reorder(L3.b.b.0.0, L3.b.b.0.1, L4.1.b.0, L5.1.b.b.0, L3.b.b.1, L4.1.b.1, L5.1.b.b.1)',
-#        'split(L6, factor=4, nparts=-1, shift=0)',
-#        'split(L6.0, factor=2, nparts=-1, shift=0)',
-#        'split(L6.0.0, factor=2, nparts=-1, shift=0)',
-#        'split(L7, factor=4, nparts=-1, shift=0)',
-#        'split(L7.0, factor=2, nparts=-1, shift=0)',
-#        'split(L7.0.0, factor=2, nparts=-1, shift=0)',
-#        'reorder(L6.0.0.0, L7.0.0.0, L6.0.0.1, L7.0.0.1, L6.0.1, L7.0.1, L6.1, L7.1)',
-#        'fuse(L4.0.0.0, L6.0.0.0)', 'fuse(L5.0.0.0, L7.0.0.0)',
-#        'fuse(L4.0.0.1, L6.0.0.1)', 'fuse(L5.0.0.1, L7.0.0.1)',
-#        'fuse(L4.0.1, L6.0.1)', 'fuse(L5.0.1, L7.0.1)', 'cache(#50, y)',
-#        'cache(L3.b.b.0.1, w)', 'cache(#80, x)',
-#        'merge(fused.L4.0.0.0.L6.0.0.0, fused.L5.0.0.0.L7.0.0.0)',
-#        'merge(fused.L4.0.0.1.L6.0.0.1, fused.L5.0.0.1.L7.0.0.1)',
-#        'merge(fused.L4.0.1.L6.0.1, fused.L5.0.1.L7.0.1)',
-#        'parallelize(merged.fused.L4.0.0.0.L6.0.0.0.fused.L5.0.0.0.L7.0.0.0, blockIdx.x)',
-#        'blend(merged.fused.L4.0.0.1.L6.0.0.1.fused.L5.0.0.1.L7.0.0.1)',
-#        'parallelize(merged.fused.L4.0.1.L6.0.1.fused.L5.0.1.L7.0.1, threadIdx.x)'
-#    ]
-#    sch_log = sch.logs()
-#    print(sch_log)
-#    assert len(sch_log) == len(std_log)
-#    for l, r in zip(sch_log, std_log):
-#        if l.startswith('cache'):
-#            assert r.startswith('cache')
-#        else:
-#            assert l == r
->>>>>>> 59ec1d12
+            assert l == r