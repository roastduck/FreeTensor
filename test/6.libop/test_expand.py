import torch
import numpy as np

import freetensor as ft
from freetensor import libop


def test_static():
    device = ft.Device(ft.CPU())

    @ft.transform
    def f(x, y):
        ft.declare_var(x, (3, 1), "float32", "input", "cpu")
        ft.declare_var(y, (3, 5), "float32", "output", "cpu")
        "nid: expand"
        libop.expand_(x, y)

    print(f)
    f = ft.lower(f, ft.CPU())
    print(f)

    code = ft.codegen(f, ft.CPU())

    x_torch = torch.rand(3, 1, dtype=torch.float32)
    x_arr = ft.Array(x_torch.numpy(), device)
    y_torch = torch.zeros(3, 5, dtype=torch.float32)
    y_arr = ft.Array(y_torch.numpy(), device)
    ft.Driver(f, code, device)(x_arr, y_arr)
    y_torch = torch.Tensor(y_arr.numpy())

    assert torch.all(torch.isclose(y_torch, x_torch.expand(3, 5)))


def test_out_of_place():
    device = ft.Device(ft.CPU())

    @ft.transform
    def f(x, y_shape, y):
        ft.declare_var(x, (3, 1), "float32", "input", "cpu")
        ft.declare_var(y_shape, (2,), "int32", "output", "cpu")
        ft.declare_var(y, (3, 5), "float32", "output", "cpu")
        "nid: expand"
<<<<<<< HEAD
        _y = ir.libop.expand(
            x, ir.capture_var(ir.Array(np.array([3, 5], dtype=np.int32),
=======
        _y = libop.expand(
            x, ft.capture_var(ft.Array(np.array([3, 5], dtype=np.int32),
>>>>>>> 15f5b0a3
                                       device)))
        for i in range(2):
            y_shape[i] = _y.shape(i)
        for i in range(3):
            for j in range(5):
                y[i, j] = _y[i, j]

    print(f)
    f = ft.lower(f, ft.CPU())
    print(f)

    code = ft.codegen(f, ft.CPU())

    x_torch = torch.rand(3, 1, dtype=torch.float32)
    x_arr = ft.Array(x_torch.numpy(), device)
    y_shape_torch = torch.zeros(2, dtype=torch.int32)
    y_shape_arr = ft.Array(y_shape_torch.numpy(), device)
    y_torch = torch.zeros(3, 5, dtype=torch.float32)
    y_arr = ft.Array(y_torch.numpy(), device)
    ft.Driver(f, code, device)(x_arr, y_shape_arr, y_arr)
    y_shape_np = y_shape_arr.numpy()
    y_torch = torch.Tensor(y_arr.numpy())

    assert np.array_equal(y_shape_np, [3, 5])
    assert torch.all(torch.isclose(y_torch, x_torch.expand(3, 5)))<|MERGE_RESOLUTION|>--- conflicted
+++ resolved
@@ -40,13 +40,8 @@
         ft.declare_var(y_shape, (2,), "int32", "output", "cpu")
         ft.declare_var(y, (3, 5), "float32", "output", "cpu")
         "nid: expand"
-<<<<<<< HEAD
-        _y = ir.libop.expand(
-            x, ir.capture_var(ir.Array(np.array([3, 5], dtype=np.int32),
-=======
         _y = libop.expand(
             x, ft.capture_var(ft.Array(np.array([3, 5], dtype=np.int32),
->>>>>>> 15f5b0a3
                                        device)))
         for i in range(2):
             y_shape[i] = _y.shape(i)
