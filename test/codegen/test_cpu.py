import ir
import numpy as np

target = ir.CPU()
device = ir.Device(target)

def test_omp_for():
    with ir.VarDef([
            ("x", (4,), "int32", "input", "cpu"),
            ("y", (4,), "int32", "output", "cpu")]) as (x, y):
        with ir.For("i", 0, 4, nid="L1") as i:
            y[i] = x[i] + 1

    s = ir.Schedule(ir.pop_ast())
    s.parallelize("L1", "openmp")
    ast = ir.lower(s.ast(), target)
    print(ast)
    code, params = ir.codegen(ast, target)
    print(code)
    x_np = np.array([1, 2, 3, 4], dtype="int32")
    y_np = np.zeros((4,), dtype="int32")
    x_arr = ir.Array(x_np, ir.Device(target))
    y_arr = ir.Array(y_np, ir.Device(target))
    driver = ir.Driver(code, params, device)
    driver.set_params({"x": x_arr, "y": y_arr})
    driver.run()
    y_np = y_arr.numpy()

    y_std = np.array([2, 3, 4, 5], dtype="int32")
    assert np.array_equal(y_np, y_std)

def test_parallel_reduction():
    with ir.VarDef([
            ("x", (4, 64), "int32", "input", "cpu"),
            ("y", (4,), "int32", "inout", "cpu")]) as (x, y):
        with ir.For("i", 0, 4, nid="L1") as i:
            with ir.For("j", 0, 64, nid="L2") as j:
                y[i] = y[i] + x[i, j]

    s = ir.Schedule(ir.pop_ast())
    s.parallelize("L2", "openmp")
    ast = ir.lower(s.ast(), target)
    print(ast)

    code, params = ir.codegen(ast, target)
    assert "#pragma omp atomic" in code
    assert "+=" in code
    print(code)
    x_np = np.random.rand(4, 64).astype("int32")
    y_np = np.zeros((4,), dtype="int32")
    x_arr = ir.Array(x_np, device)
    y_arr = ir.Array(y_np, device)
    driver = ir.Driver(code, params, device)
    driver.set_params({"x": x_arr, "y": y_arr})
    driver.run()
    y_np = y_arr.numpy()

    y_std = np.sum(x_np, axis=1)
    assert np.array_equal(y_np, y_std)

def test_serial_reduction():
    with ir.VarDef([
            ("x", (4, 64), "int32", "input", "cpu"),
            ("y", (4,), "int32", "inout", "cpu")]) as (x, y):
        with ir.For("i", 0, 4, nid="L1") as i:
            with ir.For("j", 0, 64, nid="L2") as j:
                y[i] = y[i] + x[i, j]

    s = ir.Schedule(ir.pop_ast())
    s.parallelize("L1", "openmp")
    ast = ir.lower(s.ast(), target)
    print(ast)

    code, params = ir.codegen(ast, target)
    assert "#pragma omp atomic" not in code
    assert "+=" in code
    print(code)
    x_np = np.random.rand(4, 64).astype("int32")
    y_np = np.zeros((4,), dtype="int32")
    x_arr = ir.Array(x_np, device)
    y_arr = ir.Array(y_np, device)
    driver = ir.Driver(code, params, device)
    driver.set_params({"x": x_arr, "y": y_arr})
    driver.run()
    y_np = y_arr.numpy()

<<<<<<< HEAD
	y_std = np.sum(x_np, axis=1)
	assert np.array_equal(y_np, y_std)

def test_unroll_for():
	with ir.VarDef([
			("x", (4,), "int32", "input", "cpu"),
			("y", (4,), "int32", "output", "cpu")]) as (x, y):
		with ir.For("i", 0, 4, nid="L1") as i:
			y[i] = x[i] + 1

	s = ir.Schedule(ir.pop_ast())
	s.unroll("L1")
	ast = ir.lower(s.ast(), target)
	print(ast)
	code, params = ir.codegen(ast, target)
	print(code)
	x_np = np.array([1, 2, 3, 4], dtype="int32")
	y_np = np.zeros((4,), dtype="int32")
	x_arr = ir.Array(x_np, ir.Device(ir.CPU()))
	y_arr = ir.Array(y_np, ir.Device(ir.CPU()))
	driver = ir.Driver(code, params, ir.Device(ir.CPU()))
	driver.set_params({"x": x_arr, "y": y_arr})
	driver.run()
	y_np = y_arr.numpy()

	y_std = np.array([2, 3, 4, 5], dtype="int32")
	assert np.array_equal(y_np, y_std)
=======
    y_std = np.sum(x_np, axis=1)
    assert np.array_equal(y_np, y_std)
>>>>>>> abc4ecbd
<|MERGE_RESOLUTION|>--- conflicted
+++ resolved
@@ -84,9 +84,8 @@
     driver.run()
     y_np = y_arr.numpy()
 
-<<<<<<< HEAD
-	y_std = np.sum(x_np, axis=1)
-	assert np.array_equal(y_np, y_std)
+    y_std = np.sum(x_np, axis=1)
+    assert np.array_equal(y_np, y_std)
 
 def test_unroll_for():
 	with ir.VarDef([
@@ -111,8 +110,4 @@
 	y_np = y_arr.numpy()
 
 	y_std = np.array([2, 3, 4, 5], dtype="int32")
-	assert np.array_equal(y_np, y_std)
-=======
-    y_std = np.sum(x_np, axis=1)
-    assert np.array_equal(y_np, y_std)
->>>>>>> abc4ecbd
+	assert np.array_equal(y_np, y_std)