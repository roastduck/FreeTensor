import freetensor as ft
import pytest

# This is a common test for pass/simplify and pass/z3_simplify.
# Some tests are supported by both passes, and some tests are
# supported by one of them. We use @pytest.mark.parametrize to
# test these two passes


@pytest.mark.parametrize('p', [ft.pb_simplify, ft.simplify])
def test_const_fold(p):
    with ft.VarDef("y", (4,), "int32", "output", "cpu") as y:
        with ft.For("i", 0, 4) as i:
            y[i] = 0 * i
    ast = ft.pop_ast(verbose=True)
    ast = p(ast)
    print(ast)

    with ft.VarDef("y", (4,), "int32", "output", "cpu") as y:
        with ft.For("i", 0, 4) as i:
            y[i] = 0
    std = ft.pop_ast()

    assert std.match(ast)


@pytest.mark.parametrize('p', [ft.pb_simplify, ft.simplify])
def test_partial_fold(p):
    # This is the case that we need a symbolic bound, instead
    # of using integers only
    with ft.VarDef("y", (4, 4), "int32", "output", "cpu") as y:
        with ft.For("i", 0, 4) as i:
            with ft.For("j", 0, 4) as j:
                y[i, j] = 2 * j + i - j - j
    ast = ft.pop_ast(verbose=True)
    ast = p(ast)
    print(ast)

    with ft.VarDef("y", (4, 4), "int32", "output", "cpu") as y:
        with ft.For("i", 0, 4) as i:
            with ft.For("j", 0, 4) as j:
                y[i, j] = i
    std = ft.pop_ast()

    assert std.match(ast)


@pytest.mark.parametrize('p', [ft.pb_simplify, ft.simplify, ft.z3_simplify])
def test_redundant_if(p):
    with ft.VarDef("y", (4,), "int32", "output", "cpu") as y:
        with ft.For("i", 0, 4) as i:
            with ft.If(i < 10):
                y[i] = 1
    ast = ft.pop_ast(verbose=True)
    ast = p(ast)
    print(ast)

    with ft.VarDef("y", (4,), "int32", "output", "cpu") as y:
        with ft.For("i", 0, 4) as i:
            y[i] = 1
    std = ft.pop_ast()

    assert std.match(ast)


@pytest.mark.parametrize('p', [ft.pb_simplify, ft.simplify, ft.z3_simplify])
def test_redundant_if_2(p):
    with ft.VarDef("y", (4,), "int32", "output", "cpu") as y:
        with ft.For("i", 0, 4) as i:
            with ft.If(i < i + 2):
                y[i] = 1
    ast = ft.pop_ast(verbose=True)
    ast = p(ast)
    print(ast)

    with ft.VarDef("y", (4,), "int32", "output", "cpu") as y:
        with ft.For("i", 0, 4) as i:
            y[i] = 1
    std = ft.pop_ast()

    assert std.match(ast)


@pytest.mark.parametrize('p', [ft.pb_simplify, ft.simplify, ft.z3_simplify])
def test_redundant_if_3(p):
    with ft.VarDef([("n", (), "int32", "input", "cpu"),
                    ("y", (4,), "int32", "output", "cpu")]) as (n, y):
        with ft.For("i", 0, n[()]) as i:
            with ft.If(2 * i < i + n[()]):
                y[i] = 1
    ast = ft.pop_ast(verbose=True)
    ast = p(ast)
    print(ast)

    with ft.VarDef([("n", (), "int32", "input", "cpu"),
                    ("y", (4,), "int32", "output", "cpu")]) as (n, y):
        with ft.For("i", 0, n[()]) as i:
            y[i] = 1
    std = ft.pop_ast()

    assert std.match(ast)


@pytest.mark.parametrize('p', [ft.pb_simplify, ft.simplify, ft.z3_simplify])
def test_int_max(p):
    with ft.VarDef([("a", (5, 32), "int32", "input", "cpu"),
                    ("b", (5, 32), "int32", "output", "cpu")]) as (a, b):
        with ft.For("i", 0, 5) as i:
            with ft.For("j", 0, 2147483647) as j:
                with ft.If(j < ft.min(-32 * (i % 4) + 100, 32)):
                    b[i, j] = a[i, j] + 1
    ast = ft.pop_ast(verbose=True)
    ast = p(ast)
    print(ast)

    with ft.VarDef([("a", (5, 32), "int32", "input", "cpu"),
                    ("b", (5, 32), "int32", "output", "cpu")]) as (a, b):
        with ft.For("i", 0, 5) as i:
            with ft.For("j", 0, 2147483647) as j:
                with ft.If(j < ft.min(-32 * (i % 4) + 100, 32)):
                    b[i, j] = a[i, j] + 1
    std = ft.pop_ast()

    assert std.match(ast)  # Unchanged


@pytest.mark.parametrize('p', [ft.pb_simplify, ft.simplify, ft.z3_simplify])
def test_redundant_min(p):
    with ft.VarDef("y", (4,), "int32", "output", "cpu") as y:
        with ft.For("i", 0, 4) as i:
            with ft.If(i < 10):
                y[i] = ft.min(i, i + 2)
    ast = ft.pop_ast(verbose=True)
    ast = p(ast)
    print(ast)

    with ft.VarDef("y", (4,), "int32", "output", "cpu") as y:
        with ft.For("i", 0, 4) as i:
            y[i] = i
    std = ft.pop_ast()

    assert std.match(ast)


@pytest.mark.parametrize('p', [ft.pb_simplify, ft.simplify, ft.z3_simplify])
def test_redundant_max(p):
    with ft.VarDef("y", (4,), "int32", "output", "cpu") as y:
        with ft.For("i", 0, 4) as i:
            with ft.If(i < 10):
                y[i] = ft.max(i, i + 2)
    ast = ft.pop_ast(verbose=True)
    ast = p(ast)
    print(ast)

    with ft.VarDef("y", (4,), "int32", "output", "cpu") as y:
        with ft.For("i", 0, 4) as i:
            y[i] = i + 2
    std = ft.pop_ast()

    assert std.match(ast)


@pytest.mark.parametrize('p', [ft.pb_simplify, ft.simplify, ft.z3_simplify])
def test_multiple_mins_1(p):
    with ft.VarDef([("x", (4,), "int32", "input", "cpu"),
                    ("y", (4,), "int32", "output", "cpu")]) as (x, y):
        with ft.For("i", 0, 4) as i:
            y[i] = ft.min(ft.min(x[i] + 2, i), x[i])
    ast = ft.pop_ast(verbose=True)
    ast = p(ast)
    print(ast)

    with ft.VarDef([("x", (4,), "int32", "input", "cpu"),
                    ("y", (4,), "int32", "output", "cpu")]) as (x, y):
        with ft.For("i", 0, 4) as i:
            y[i] = ft.min(x[i], i)
    std = ft.pop_ast()

    assert std.match(ast)


@pytest.mark.parametrize('p', [ft.pb_simplify, ft.simplify])
def test_multiple_mins_2(p):
    with ft.VarDef("y", (10, 10, 10), "int32", "output", "cpu") as y:
        with ft.For("i", 0, 10) as i:
            with ft.For("j", 0, 10) as j:
                with ft.For("k", 0, 10) as k:
                    y[i, j, k] = ft.min(i + j - k, ft.min(i - k, i + j + -1))
    ast = ft.pop_ast(verbose=True)
    ast = p(ast)
    print(ast)

    with ft.VarDef("y", (10, 10, 10), "int32", "output", "cpu") as y:
        with ft.For("i", 0, 10) as i:
            with ft.For("j", 0, 10) as j:
                with ft.For("k", 0, 10) as k:
                    y[i, j, k] = ft.min(i + -1 * k, i + j + -1)
    std = ft.pop_ast()

    assert std.match(ast)


@pytest.mark.parametrize('p', [ft.pb_simplify, ft.simplify, ft.z3_simplify])
def test_multiple_maxes_1(p):
    with ft.VarDef([("x", (4,), "int32", "input", "cpu"),
                    ("y", (4,), "int32", "output", "cpu")]) as (x, y):
        with ft.For("i", 0, 4) as i:
            y[i] = ft.max(ft.max(x[i] + 2, i), x[i])
    ast = ft.pop_ast(verbose=True)
    ast = p(ast)
    print(ast)

    with ft.VarDef([("x", (4,), "int32", "input", "cpu"),
                    ("y", (4,), "int32", "output", "cpu")]) as (x, y):
        with ft.For("i", 0, 4) as i:
            y[i] = ft.max(x[i] + 2, i)
    std = ft.pop_ast()

    assert std.match(ast)


@pytest.mark.parametrize('p', [ft.pb_simplify, ft.simplify])
def test_multiple_maxes_2(p):
    with ft.VarDef("y", (10, 10, 10), "int32", "output", "cpu") as y:
        with ft.For("i", 0, 10) as i:
            with ft.For("j", 0, 10) as j:
                with ft.For("k", 0, 10) as k:
                    y[i, j, k] = ft.max(i + j - k, ft.max(i - k, i + j + -1))
    ast = ft.pop_ast(verbose=True)
    ast = p(ast)
    print(ast)

    with ft.VarDef("y", (10, 10, 10), "int32", "output", "cpu") as y:
        with ft.For("i", 0, 10) as i:
            with ft.For("j", 0, 10) as j:
                with ft.For("k", 0, 10) as k:
                    y[i, j, k] = ft.max(i + j + -1 * k, i + j + -1)
    std = ft.pop_ast()

    assert std.match(ast)


@pytest.mark.parametrize('p', [ft.pb_simplify, ft.simplify, ft.z3_simplify])
def test_multiple_min_max(p):
    with ft.VarDef([
        ("a", (), "int32", "input", "cpu"),
        ("b", (), "int32", "input", "cpu"),
        ("y", (4,), "int32", "inout", "cpu"),
    ]) as (a, b, y):
        with ft.For("i", 0, 4) as i:
            with ft.If(i < ft.min(ft.max(5, a[()]), ft.max(6, b[()]))):
                y[i] = i
    ast = ft.pop_ast(verbose=True)
    ast = p(ast)
    print(ast)

    with ft.VarDef([
        ("a", (), "int32", "input", "cpu"),
        ("b", (), "int32", "input", "cpu"),
        ("y", (4,), "int32", "inout", "cpu"),
    ]) as (a, b, y):
        with ft.For("i", 0, 4) as i:
            y[i] = i
    std = ft.pop_ast()

    assert std.match(ast)


<<<<<<< HEAD
@pytest.mark.parametrize('p', [ft.pb_simplify, ft.simplify, ft.z3_simplify])
=======
@pytest.mark.parametrize('p', [ft.simplify])
def test_multiple_mins_separted_by_scalar_op(p):
    with ft.VarDef([("x", (), "int32", "input", "cpu"),
                    ("y", (), "int32", "output", "cpu")]) as (x, y):
        y[...] = ft.min(10 * ft.min(x[...], 8), 50)
    ast = ft.pop_ast(verbose=True)
    ast = p(ast)
    print(ast)

    with ft.VarDef([("x", (), "int32", "input", "cpu"),
                    ("y", (), "int32", "output", "cpu")]) as (x, y):
        y[...] = ft.min(10 * x[...], 50)
    std = ft.pop_ast()

    assert std.match(ast)


@pytest.mark.parametrize('p', [ft.simplify, ft.z3_simplify])
>>>>>>> 5ccfff4c
def test_precondition_from_if(p):
    with ft.VarDef([
        ("x1", (4,), "int32", "input", "cpu"),
        ("x2", (4,), "int32", "input", "cpu"),
        ("y", (4,), "int32", "output", "cpu"),
    ]) as (x1, x2, y):
        with ft.For("i", 0, 4) as i:
            with ft.If(x1[i] < x2[i]):
                y[i] = ft.min(x1[i], x2[i])
            with ft.Else():
                y[i] = ft.min(x1[i], x2[i]) + 1
    ast = ft.pop_ast(verbose=True)
    ast = p(ast)
    print(ast)

    with ft.VarDef([
        ("x1", (4,), "int32", "input", "cpu"),
        ("x2", (4,), "int32", "input", "cpu"),
        ("y", (4,), "int32", "output", "cpu"),
    ]) as (x1, x2, y):
        with ft.For("i", 0, 4) as i:
            with ft.If(x1[i] < x2[i]):
                y[i] = x1[i]
            with ft.Else():
                y[i] = x2[i] + 1
    std = ft.pop_ast()

    assert std.match(ast)


@pytest.mark.parametrize('p', [ft.pb_simplify, ft.simplify, ft.z3_simplify])
def test_multiple_preconditions_from_if(p):
    with ft.VarDef([
        ("x1", (4,), "int32", "input", "cpu"),
        ("x2", (4,), "int32", "input", "cpu"),
        ("y", (4,), "int32", "output", "cpu"),
    ]) as (x1, x2, y):
        with ft.For("i", 0, 4) as i:
            with ft.If(ft.l_and(x1[i] >= 0, x1[i] < x2[i])):
                y[i] = ft.min(x1[i], x2[i])
            with ft.Else():
                y[i] = ft.min(x1[i] + 1, x2[i] + 1)
    ast = ft.pop_ast(verbose=True)
    ast = p(ast)
    print(ast)

    with ft.VarDef([
        ("x1", (4,), "int32", "input", "cpu"),
        ("x2", (4,), "int32", "input", "cpu"),
        ("y", (4,), "int32", "output", "cpu"),
    ]) as (x1, x2, y):
        with ft.For("i", 0, 4) as i:
            with ft.If(ft.l_and(x1[i] >= 0, x1[i] < x2[i])):
                y[i] = x1[i]
            with ft.Else():
                y[i] = ft.min(x1[i] + 1, x2[i] + 1)
    std = ft.pop_ast()

    assert std.match(ast)


@pytest.mark.parametrize('p', [ft.pb_simplify, ft.simplify, ft.z3_simplify])
def test_precondition_from_assert(p):
    with ft.VarDef([
        ("x1", (4,), "int32", "input", "cpu"),
        ("x2", (4,), "int32", "input", "cpu"),
        ("y", (4,), "int32", "output", "cpu"),
    ]) as (x1, x2, y):
        with ft.For("i", 0, 4) as i:
            with ft.Assert(x1[i] < x2[i]):
                y[i] = ft.min(x1[i], x2[i])
    ast = ft.pop_ast(verbose=True)
    ast = p(ast)
    print(ast)

    with ft.VarDef([
        ("x1", (4,), "int32", "input", "cpu"),
        ("x2", (4,), "int32", "input", "cpu"),
        ("y", (4,), "int32", "output", "cpu"),
    ]) as (x1, x2, y):
        with ft.For("i", 0, 4) as i:
            with ft.Assert(x1[i] < x2[i]):
                y[i] = x1[i]
    std = ft.pop_ast()

    assert std.match(ast)


@pytest.mark.parametrize('p', [ft.pb_simplify, ft.simplify, ft.z3_simplify])
def test_assert_false(p):
    with ft.VarDef([("x", (), "int32", "input", "cpu"),
                    ("y", (), "int32", "output", "cpu")]) as (x, y):
        with ft.If(x[()] > 0):
            with ft.Assert(x[()] < 0):
                y[()] = 1
    ast = ft.pop_ast(verbose=True)
    with pytest.raises(ft.AssertAlwaysFalse):
        ast = p(ast)


@pytest.mark.parametrize('p', [ft.pb_simplify, ft.simplify, ft.z3_simplify])
def test_unreachable_assert_false(p):
    with ft.VarDef([("x", (), "int32", "input", "cpu"),
                    ("y", (), "int32", "output", "cpu")]) as (x, y):
        with ft.If(x[()] < 0):
            with ft.If(x[()] > 0):
                with ft.Assert(x[()] > 0):
                    y[()] = 1
            with ft.Else():
                y[()] = 2
        with ft.Else():
            y[()] = 3
    ast = ft.pop_ast(verbose=True)
    ast = p(ast)
    print(ast)

    with ft.VarDef([("x", (), "int32", "input", "cpu"),
                    ("y", (), "int32", "output", "cpu")]) as (x, y):
        with ft.If(x[()] < 0):
            y[()] = 2
        with ft.Else():
            y[()] = 3
    std = ft.pop_ast()

    assert std.match(ast)


<<<<<<< HEAD
@pytest.mark.parametrize('p', [ft.pb_simplify, ft.simplify, ft.z3_simplify])
=======
@pytest.mark.parametrize('p', [ft.simplify, ft.z3_simplify])
def test_precondition_from_sign_type(p):
    with ft.VarDef([
        ("x1", (4,), "int32<0", "input", "cpu"),
        ("x2", (4,), "int32>0", "input", "cpu"),
        ("y", (4,), "int32", "output", "cpu"),
    ]) as (x1, x2, y):
        with ft.For("i", 0, 4) as i:
            y[i] = ft.min(x1[i], x2[i])
    ast = ft.pop_ast(verbose=True)
    ast = p(ast)
    print(ast)

    with ft.VarDef([
        ("x1", (4,), "int32<0", "input", "cpu"),
        ("x2", (4,), "int32>0", "input", "cpu"),
        ("y", (4,), "int32", "output", "cpu"),
    ]) as (x1, x2, y):
        with ft.For("i", 0, 4) as i:
            y[i] = x1[i]
    std = ft.pop_ast()

    assert std.match(ast)


@pytest.mark.parametrize('p', [ft.simplify, ft.z3_simplify])
>>>>>>> 5ccfff4c
def test_different_scope(p):
    with ft.VarDef([
        ("x", (4, 10), "int32", "input", "cpu"),
        ("y", (4, 10), "int32", "output", "cpu"),
    ]) as (x, y):
        with ft.For("i", 0, 4) as i:
            with ft.If(i < 2):
                with ft.For("j", 0, 5) as j:
                    with ft.If(j < 5):
                        y[i, j] = x[i, j]
                    with ft.Else():
                        y[i, j] = x[i, j] + 2
            with ft.Else():
                with ft.For("j", 0, 10) as j:
                    with ft.If(j < 5):
                        y[i, j] = x[i, j] + 2
                    with ft.Else():
                        y[i, j] = x[i, j] + 3
    ast = ft.pop_ast(verbose=True)
    ast = p(ast)
    print(ast)

    with ft.VarDef([
        ("x", (4, 10), "int32", "input", "cpu"),
        ("y", (4, 10), "int32", "output", "cpu"),
    ]) as (x, y):
        with ft.For("i", 0, 4) as i:
            with ft.If(i < 2):
                with ft.For("j", 0, 5) as j:
                    y[i, j] = x[i, j]
            with ft.Else():
                with ft.For("j", 0, 10) as j:
                    with ft.If(j < 5):
                        y[i, j] = x[i, j] + 2
                    with ft.Else():
                        y[i, j] = x[i, j] + 3
    std = ft.pop_ast()

    assert std.match(ast)


@pytest.mark.parametrize('p', [ft.pb_simplify, ft.simplify, ft.z3_simplify])
def test_dynamic(p):
    with ft.VarDef([("n", (), "int32", "input", "cpu"),
                    ("y", (4,), "int32", "output", "cpu")]) as (n, y):
        with ft.For("i", 0, n[()]) as i:
            with ft.If(n[()] + 1 > n[()]):
                y[i] = 1
    ast = ft.pop_ast(verbose=True)
    ast = p(ast)
    print(ast)

    with ft.VarDef([("n", (), "int32", "input", "cpu"),
                    ("y", (4,), "int32", "output", "cpu")]) as (n, y):
        with ft.For("i", 0, n[()]) as i:
            y[i] = 1
    std = ft.pop_ast()

    assert std.match(ast)


@pytest.mark.parametrize('p', [ft.pb_simplify, ft.simplify, ft.z3_simplify])
def test_floor_div_1(p):
    with ft.VarDef([("n", (), "int32", "input", "cpu"),
                    ("y", (4,), "int32", "output", "cpu")]) as (n, y):
        with ft.For("i", 0, n[()] // 4) as i:
            with ft.If(i * 4 < n[()]):
                y[i] = 1
    ast = ft.pop_ast(verbose=True)
    ast = p(ast)
    print(ast)

    with ft.VarDef([("n", (), "int32", "input", "cpu"),
                    ("y", (4,), "int32", "output", "cpu")]) as (n, y):
        with ft.For("i", 0, n[()] // 4) as i:
            y[i] = 1
    std = ft.pop_ast()

    assert std.match(ast)


@pytest.mark.parametrize('p', [ft.pb_simplify, ft.simplify, ft.z3_simplify])
def test_floor_div_2(p):
    with ft.VarDef([("n", (), "int32", "input", "cpu"),
                    ("y", (4,), "int32", "output", "cpu")]) as (n, y):
        with ft.For("i", 0, (n[()] - 1) // 4) as i:
            with ft.If(i * 4 < n[()]):
                y[i] = 1
    ast = ft.pop_ast(verbose=True)
    ast = p(ast)
    print(ast)

    with ft.VarDef([("n", (), "int32", "input", "cpu"),
                    ("y", (4,), "int32", "output", "cpu")]) as (n, y):
        with ft.For("i", 0, (n[()] - 1) // 4) as i:
            y[i] = 1
    std = ft.pop_ast()

    assert std.match(ast)


@pytest.mark.parametrize('p', [ft.pb_simplify, ft.simplify, ft.z3_simplify])
def test_floor_div_3(p):
    with ft.VarDef([("x", (), "int32", "input", "cpu"),
                    ("y", (), "int32", "output", "cpu")]) as (x, y):
        y[()] = ft.min(x[()] // 4, x[()] // 4)
    ast = ft.pop_ast(verbose=True)
    ast = p(ast)
    print(ast)

    with ft.VarDef([("x", (), "int32", "input", "cpu"),
                    ("y", (), "int32", "output", "cpu")]) as (x, y):
        y[()] = x[()] // 4
    std = ft.pop_ast()

    assert std.match(ast)


@pytest.mark.parametrize('p', [ft.pb_simplify, ft.simplify])
def test_floor_div_4(p):
    with ft.VarDef([("x", (), "int32", "input", "cpu"),
                    ("y", (), "int32", "output", "cpu")]) as (x, y):
        y[()] = 64 * x[()] // 64
    ast = ft.pop_ast(verbose=True)
    ast = p(ast)
    print(ast)

    with ft.VarDef([("x", (), "int32", "input", "cpu"),
                    ("y", (), "int32", "output", "cpu")]) as (x, y):
        y[()] = x[()]
    std = ft.pop_ast()

    assert std.match(ast)


@pytest.mark.parametrize('p', [ft.pb_simplify, ft.simplify])
def test_floor_div_5(p):
    with ft.VarDef([("x", (), "int32", "input", "cpu"),
                    ("y", (), "int32", "output", "cpu")]) as (x, y):
        y[()] = x[()] // 4 - x[()] // 4
    ast = ft.pop_ast(verbose=True)
    ast = p(ast)
    print(ast)

    with ft.VarDef([("x", (), "int32", "input", "cpu"),
                    ("y", (), "int32", "output", "cpu")]) as (x, y):
        y[()] = 0
    std = ft.pop_ast()

    assert std.match(ast)


@pytest.mark.parametrize('p', [ft.pb_simplify, ft.simplify])
def test_floor_div_6(p):
    with ft.VarDef([("x", (), "int32", "input", "cpu"),
                    ("y", (), "int32", "output", "cpu")]) as (x, y):
        y[()] = x[()] // -1
    ast = ft.pop_ast(verbose=True)
    ast = p(ast)
    print(ast)

    with ft.VarDef([("x", (), "int32", "input", "cpu"),
                    ("y", (), "int32", "output", "cpu")]) as (x, y):
        y[()] = x[()] * -1
    std = ft.pop_ast()

    assert std.match(ast)


@pytest.mark.parametrize('p', [ft.pb_simplify, ft.simplify])
def test_mod_1(p):
    with ft.VarDef([("x", (), "int32", "input", "cpu"),
                    ("y", (), "int32", "output", "cpu")]) as (x, y):
        y[()] = 64 * x[()] % 64
    ast = ft.pop_ast(verbose=True)
    ast = p(ast)
    print(ast)

    with ft.VarDef([("x", (), "int32", "input", "cpu"),
                    ("y", (), "int32", "output", "cpu")]) as (x, y):
        y[()] = 0
    std = ft.pop_ast()

    assert std.match(ast)


@pytest.mark.parametrize('p', [ft.pb_simplify, ft.simplify])
def test_mod_2(p):
    with ft.VarDef([("x", (), "int32", "input", "cpu"),
                    ("y", (), "int32", "output", "cpu")]) as (x, y):
        with ft.If(ft.l_and(x[()] >= 0, x[()] < 64)):
            y[()] = x[()] % 64
        with ft.Else():
            y[()] = 0
    ast = ft.pop_ast(verbose=True)
    ast = p(ast)
    print(ast)

    with ft.VarDef([("x", (), "int32", "input", "cpu"),
                    ("y", (), "int32", "output", "cpu")]) as (x, y):
        with ft.If(ft.l_and(x[()] >= 0, x[()] < 64)):
            y[()] = x[()]
        with ft.Else():
            y[()] = 0
    std = ft.pop_ast()

    assert std.match(ast)


@pytest.mark.parametrize('p', [ft.pb_simplify, ft.simplify])
def test_divisible_div(p):
    with ft.VarDef([("a", (), "int32", "input", "cpu"),
                    ("b", (), "int32", "input", "cpu"),
                    ("c", (), "int32", "output", "cpu")]) as (a, b, c):
        c[...] = a[...] * b[...] // b[...]
    ast = ft.pop_ast(verbose=True)
    ast = p(ast)
    print(ast)

    with ft.VarDef([("a", (), "int32", "input", "cpu"),
                    ("b", (), "int32", "input", "cpu"),
                    ("c", (), "int32", "output", "cpu")]) as (a, b, c):
        c[...] = a[...]
    std = ft.pop_ast()

    assert std.match(ast)


@pytest.mark.parametrize('p', [ft.pb_simplify, ft.simplify])
def test_divisible_mod(p):
    with ft.VarDef([("a", (), "int32", "input", "cpu"),
                    ("b", (), "int32", "input", "cpu"),
                    ("c", (), "int32", "output", "cpu")]) as (a, b, c):
        c[...] = a[...] * b[...] % b[...]
    ast = ft.pop_ast(verbose=True)
    ast = p(ast)
    print(ast)

    with ft.VarDef([("a", (), "int32", "input", "cpu"),
                    ("b", (), "int32", "input", "cpu"),
                    ("c", (), "int32", "output", "cpu")]) as (a, b, c):
        c[...] = 0
    std = ft.pop_ast()

    assert std.match(ast)


@pytest.mark.parametrize('p', [ft.pb_simplify, ft.simplify])
def test_reduce_fraction_for_div(p):
    with ft.VarDef([("a", (), "int32", "input", "cpu"),
                    ("b", (), "int32", "input", "cpu"),
                    ("c", (), "int32", "input", "cpu"),
                    ("d", (), "int32", "output", "cpu")]) as (a, b, c, d):
        d[...] = (a[...] * b[...]) // (b[...] * c[...])
    ast = ft.pop_ast(verbose=True)
    ast = p(ast)
    print(ast)

    with ft.VarDef([("a", (), "int32", "input", "cpu"),
                    ("b", (), "int32", "input", "cpu"),
                    ("c", (), "int32", "input", "cpu"),
                    ("d", (), "int32", "output", "cpu")]) as (a, b, c, d):
        d[...] = a[...] // c[...]
    std = ft.pop_ast()

    assert std.match(ast)


@pytest.mark.parametrize('p', [ft.pb_simplify, ft.simplify])
def test_not_reduce_fraction_for_mod(p):
    with ft.VarDef([("a", (), "int32", "input", "cpu"),
                    ("b", (), "int32", "input", "cpu"),
                    ("c", (), "int32", "input", "cpu"),
                    ("d", (), "int32", "output", "cpu")]) as (a, b, c, d):
        d[...] = (a[...] * b[...]) % (b[...] * c[...])
    ast = ft.pop_ast(verbose=True)
    ast = p(ast)
    print(ast)

    with ft.VarDef([("a", (), "int32", "input", "cpu"),
                    ("b", (), "int32", "input", "cpu"),
                    ("c", (), "int32", "input", "cpu"),
                    ("d", (), "int32", "output", "cpu")]) as (a, b, c, d):
        d[...] = (a[...] * b[...]) % (b[...] * c[...])
    std = ft.pop_ast()

    assert std.match(ast)


@pytest.mark.parametrize('p', [ft.pb_simplify, ft.simplify])
def test_simplify_not_cmp(p):
    with ft.VarDef([
        ("x", (4,), "int32", "input", "cpu"),
        ("y1", (4,), "bool", "output", "cpu"),
        ("y2", (4,), "bool", "output", "cpu"),
        ("y3", (4,), "bool", "output", "cpu"),
        ("y4", (4,), "bool", "output", "cpu"),
        ("y5", (4,), "bool", "output", "cpu"),
        ("y6", (4,), "bool", "output", "cpu"),
    ]) as (x, y1, y2, y3, y4, y5, y6):
        with ft.For("i", 0, 4) as i:
            y1[i] = ft.l_not(x[i] < 5)
            y2[i] = ft.l_not(x[i] <= 5)
            y3[i] = ft.l_not(x[i] > 5)
            y4[i] = ft.l_not(x[i] >= 5)
            y5[i] = ft.l_not(x[i] == 5)
            y6[i] = ft.l_not(x[i] != 5)
    ast = ft.pop_ast(verbose=True)
    ast = p(ast)
    print(ast)

    with ft.VarDef([
        ("x", (4,), "int32", "input", "cpu"),
        ("y1", (4,), "bool", "output", "cpu"),
        ("y2", (4,), "bool", "output", "cpu"),
        ("y3", (4,), "bool", "output", "cpu"),
        ("y4", (4,), "bool", "output", "cpu"),
        ("y5", (4,), "bool", "output", "cpu"),
        ("y6", (4,), "bool", "output", "cpu"),
    ]) as (x, y1, y2, y3, y4, y5, y6):
        with ft.For("i", 0, 4) as i:
            y1[i] = x[i] >= 5
            y2[i] = x[i] > 5
            y3[i] = x[i] <= 5
            y4[i] = x[i] < 5
            y5[i] = x[i] != 5
            y6[i] = x[i] == 5
    std = ft.pop_ast()

    assert std.match(ast)


@pytest.mark.parametrize('p', [ft.pb_simplify, ft.simplify])
def test_simplify_not_logic_op(p):
    with ft.VarDef([("x", (4,), "int32", "input", "cpu"),
                    ("y", (4,), "int32", "output", "cpu")]) as (x, y):
        with ft.For("i", 0, 4) as i:
            with ft.If(ft.l_not(ft.l_and(x[i] >= 0, x[i] < 10))):
                y[i] = x[i]
            with ft.Else():
                y[i] = 0
    ast = ft.pop_ast(verbose=True)
    ast = p(ast)
    print(ast)

    with ft.VarDef([("x", (4,), "int32", "input", "cpu"),
                    ("y", (4,), "int32", "output", "cpu")]) as (x, y):
        with ft.For("i", 0, 4) as i:
            with ft.If(ft.l_or(x[i] < 0, x[i] >= 10)):
                y[i] = x[i]
            with ft.Else():
                y[i] = 0
    std = ft.pop_ast()

    assert std.match(ast)


@pytest.mark.parametrize('p', [ft.pb_simplify, ft.simplify])
def test_min_minus_min(p):
    with ft.VarDef([
        ("x", (), "int32", "input", "cpu"),
        ("y", (), "int32", "input", "cpu"),
        ("z", (), "int32", "output", "cpu"),
    ]) as (x, y, z):
        z[()] = ft.min(x[()], y[()]) - ft.min(x[()], y[()])
    ast = ft.pop_ast(verbose=True)
    ast = p(ast)
    print(ast)

    with ft.VarDef([
        ("x", (), "int32", "input", "cpu"),
        ("y", (), "int32", "input", "cpu"),
        ("z", (), "int32", "output", "cpu"),
    ]) as (x, y, z):
        z[()] = 0
    std = ft.pop_ast()

    assert std.match(ast)


@pytest.mark.parametrize('p', [ft.pb_simplify, ft.simplify, ft.z3_simplify])
def test_min_max_as_bound(p):
    with ft.VarDef([("l", (), "int32", "input", "cpu"),
                    ("r", (), "int32", "input", "cpu")]) as (l, r):
        with ft.VarDef("y", (4,), "int32", "output", "cpu") as y:
            with ft.For("i", ft.max(l[()], 0), ft.min(r[()], 4)) as i:
                with ft.If(ft.l_and(i >= l[()], i < r[()])):
                    y[i] = 1
                with ft.Else():
                    y[i] = 0
    ast = ft.pop_ast(verbose=True)
    ast = p(ast)
    print(ast)

    with ft.VarDef([("l", (), "int32", "input", "cpu"),
                    ("r", (), "int32", "input", "cpu")]) as (l, r):
        with ft.VarDef("y", (4,), "int32", "output", "cpu") as y:
            with ft.For("i", ft.max(l[()], 0), ft.min(r[()], 4)) as i:
                y[i] = 1
    std = ft.pop_ast()

    assert std.match(ast)


@pytest.mark.parametrize('p', [ft.pb_simplify, ft.simplify, ft.z3_simplify])
def test_accessible_after_writing_if(p):
    with ft.VarDef([("x", (4,), "int32", "inout", "cpu"),
                    ("y", (4,), "int32", "output", "cpu")]) as (x, y):
        with ft.If(x[0] < 4):
            with ft.If(x[0] < 4):
                y[0] = 1
            x[0] += 1
            with ft.If(x[0] < 4):
                y[1] = 1
    ast = ft.pop_ast(verbose=True)
    ast = p(ast)
    print(ast)

    with ft.VarDef("x", (4,), "int32", "inout", "cpu") as x:
        with ft.VarDef("y", (4,), "int32", "output", "cpu") as y:
            with ft.If(x[0] < 4):
                y[0] = 1
                x[0] += 1
                with ft.If(x[0] < 4):
                    y[1] = 1
    std = ft.pop_ast()

    assert std.match(ast)


@pytest.mark.parametrize('p', [ft.pb_simplify, ft.simplify, ft.z3_simplify])
def test_accessible_after_writing_for(p):
    with ft.VarDef([("x", (4,), "int32", "inout", "cpu"),
                    ("y", (4,), "int32", "output", "cpu")]) as (x, y):
        with ft.If(x[0] < 4):
            with ft.For("i", 0, 4) as i:
                with ft.If(x[0] < 4):
                    y[0] = 1
                x[0] += 1
                with ft.If(x[0] < 4):
                    y[1] = 1
    ast = ft.pop_ast(verbose=True)
    ast = p(ast)
    print(ast)

    with ft.VarDef("x", (4,), "int32", "inout", "cpu") as x:
        with ft.VarDef("y", (4,), "int32", "output", "cpu") as y:
            with ft.If(x[0] < 4):
                with ft.For("i", 0, 4) as i:
                    with ft.If(x[0] < 4):
                        y[0] = 1
                    x[0] += 1
                    with ft.If(x[0] < 4):
                        y[1] = 1
    std = ft.pop_ast()

    assert std.match(ast)


@pytest.mark.parametrize('p', [ft.pb_simplify, ft.simplify])
def test_loop_length_0_or_1(p):
    with ft.VarDef("n", (), "int32", "input", "cpu") as n:
        with ft.Assert(n[()] <= 1):
            with ft.VarDef("y", (n[()],), "int32", "inout", "cpu") as y:
                with ft.For("i", 0, n[()]) as i:
                    y[i] = i
    ast = ft.pop_ast(verbose=True)
    ast = p(ast)
    print(ast)

    with ft.VarDef("n", (), "int32", "input", "cpu") as n:
        with ft.Assert(n[()] <= 1):
            with ft.VarDef("y", (n[()],), "int32", "inout", "cpu") as y:
                with ft.If(n[()] == 1):
                    y[0] = 0
    std = ft.pop_ast()

    assert std.match(ast)


@pytest.mark.parametrize('p', [ft.z3_simplify])
def test_complex_tautology(p):
    with ft.VarDef([("x", (), "int32", "input", "cpu"),
                    ("pred", (), "bool", "input", "cpu"),
                    ("y", (), "bool", "output", "cpu")]) as (x, pred, y):
        y[()] = ft.l_and(ft.l_or(x[()] < 5, ft.l_and(x[()] >= 5, True)),
                         pred[()])
    ast = ft.pop_ast(verbose=True)
    ast = p(ast)
    print(ast)

    with ft.VarDef([("x", (), "int32", "input", "cpu"),
                    ("pred", (), "bool", "input", "cpu"),
                    ("y", (), "bool", "output", "cpu")]) as (x, pred, y):
        y[()] = pred[()]
    std = ft.pop_ast()

    assert std.match(ast)<|MERGE_RESOLUTION|>--- conflicted
+++ resolved
@@ -266,9 +266,6 @@
     assert std.match(ast)
 
 
-<<<<<<< HEAD
-@pytest.mark.parametrize('p', [ft.pb_simplify, ft.simplify, ft.z3_simplify])
-=======
 @pytest.mark.parametrize('p', [ft.simplify])
 def test_multiple_mins_separted_by_scalar_op(p):
     with ft.VarDef([("x", (), "int32", "input", "cpu"),
@@ -285,9 +282,7 @@
 
     assert std.match(ast)
 
-
-@pytest.mark.parametrize('p', [ft.simplify, ft.z3_simplify])
->>>>>>> 5ccfff4c
+@pytest.mark.parametrize('p', [ft.pb_simplify, ft.simplify, ft.z3_simplify])
 def test_precondition_from_if(p):
     with ft.VarDef([
         ("x1", (4,), "int32", "input", "cpu"),
@@ -415,9 +410,6 @@
     assert std.match(ast)
 
 
-<<<<<<< HEAD
-@pytest.mark.parametrize('p', [ft.pb_simplify, ft.simplify, ft.z3_simplify])
-=======
 @pytest.mark.parametrize('p', [ft.simplify, ft.z3_simplify])
 def test_precondition_from_sign_type(p):
     with ft.VarDef([
@@ -442,9 +434,7 @@
 
     assert std.match(ast)
 
-
-@pytest.mark.parametrize('p', [ft.simplify, ft.z3_simplify])
->>>>>>> 5ccfff4c
+@pytest.mark.parametrize('p', [ft.pb_simplify, ft.simplify, ft.z3_simplify])
 def test_different_scope(p):
     with ft.VarDef([
         ("x", (4, 10), "int32", "input", "cpu"),
