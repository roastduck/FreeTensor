--- conflicted
+++ resolved
@@ -5,15 +5,10 @@
 
 @pytest.mark.skipif(not ft.with_pytorch() or not ft.with_cuda(),
                     reason="requires PyTorch and CUDA")
-<<<<<<< HEAD
 @pytest.mark.parametrize(('dtype', 'accum_type'), [('float16', 'float16'),
                                                    ('float64', 'float64'),
                                                    ('float16', 'float32')])
 def test_matmul(dtype, accum_type):
-=======
-@pytest.mark.parametrize('dtype', ['float16', 'float64'])
-def test_matmul(dtype):
->>>>>>> ec4208d1
 
     M = N = K = 5000
     block_n = block_m = 128
@@ -26,11 +21,9 @@
 
         @ft.transform
         def matmul(a: ft.Var[(M, K), dtype], b: ft.Var[(K, N), dtype]):
-<<<<<<< HEAD
+
             c = ft.empty((M, N), accum_type)
-=======
-            c = ft.empty((M, N), dtype)
->>>>>>> ec4208d1
+
             #! label: blk_m
             for i in range(0, M, block_m):
                 #! label: blk_n
@@ -40,11 +33,8 @@
                     #! label: bb
                     bb = ft.empty((block_k, block_n), dtype)
                     #! label: cc
-<<<<<<< HEAD
                     cc = ft.empty((block_m, block_n), accum_type)
-=======
-                    cc = ft.empty((block_m, block_n), dtype)
->>>>>>> ec4208d1
+
                     #! label: zero_cc
                     for ii in range(block_m):
                         for jj in range(block_n):
@@ -115,13 +105,9 @@
         y_torch = y_arr.torch()
 
         if dtype == 'float16':
-<<<<<<< HEAD
             if accum_type == 'float16':
                 assert torch.all(torch.isclose(y_torch, y_std, rtol=2e-2))
             else:
                 assert torch.all(torch.isclose(y_torch.half(), y_std))
-=======
-            assert torch.all(torch.isclose(y_torch, y_std, rtol=2e-2))
->>>>>>> ec4208d1
         else:
             assert torch.all(torch.isclose(y_torch, y_std))