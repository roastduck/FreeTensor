--- conflicted
+++ resolved
@@ -112,19 +112,11 @@
         for i in range(4):
             x[i] += 1
 
-<<<<<<< HEAD
-    code, params = ir.codegen(ir.lower(ir.transform(test), ir.CPU()), ir.CPU())
-    print(code)
-    x_np = np.array([1, 2, 3, 4], dtype="int32")
-    x_arr = ir.Array(x_np, ir.Device(ir.CPU()))
-    driver = ir.Driver(code, params, ir.Device(ir.CPU()))
-=======
     func = ir.lower(ir.transform(test), ir.CPU())
     code = ir.codegen(func, ir.CPU())
     x_np = np.array([1, 2, 3, 4], dtype="int32")
     x_arr = ir.Array(x_np, ir.Device(ir.CPU()))
     driver = ir.Driver(func, code, ir.Device(ir.CPU()))
->>>>>>> 738c53fe
     driver.set_params({"x": x_arr})
     driver.run()
     x_np = x_arr.numpy()
