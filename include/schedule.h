#ifndef FREE_TENSOR_SCHEDULE_H
#define FREE_TENSOR_SCHEDULE_H

#include <functional>
#include <unordered_map>

#include <auto_schedule/structs.h>
#include <driver/target.h>
#include <func.h>
#include <probability/rand_ctx.h>
#include <random.h>
#include <schedule/fission.h>
#include <schedule/memoized_schedules.h>
#include <schedule/schedule_log.h>
#include <schedule/var_split.h>
#include <selector.h>
#include <stmt.h>

namespace freetensor {

enum class MoveToSide : int { Before, After };

struct AutoScheduleTuneTrial {
    Ref<RandTrace> trace_;
    Func lowered_;
    std::string code_;
    double time_, stddev_;
};

class Schedule {
    struct Transaction {
        Stmt ast_;
        ScheduleLog logs_;

        Transaction(const Stmt &ast, const ScheduleLog &logs)
            : ast_(ast), logs_(logs) {}
    };

    Func func_; /// Used for `func()`. Only header of `func_` is used, while its
                /// body is `ast_` in `openTrans_`

    std::vector<Transaction> openTrans_; /// Open transactions

    int verbose_ = 0;

    Ref<MemoizedSchedules> memoized_;

    Ref<OpenMPRandomEngine> rng_;
    Ref<RandCtx<OpenMPRandomEngine>> randCtx_;

  private:
    void setAst(const Stmt &ast);
    void setLogs(const ScheduleLog &log);

    /**
     * Prelude and conclude passes for each schedule
     *
     * Some quick passes that performed when the `Schedule` object is
     * constructed and after each schedule
     */
    static Stmt quickOptimizations(const Stmt &ast);

    /**
     * Generate a function that invokes a schedule on the current `ast()`, and
     * apply `quickOptimizations`
     */
    template <class F> auto futureSchedule(const F &sched) {
        return [&](auto &&...args) {
            auto ret = sched(ast(), std::forward<decltype(args)>(args)...);
            if constexpr (std::convertible_to<decltype(ret), Stmt>) {
                return quickOptimizations(ret);
            } else { // pair(Stmt, other info)
                return std::make_pair(quickOptimizations(ret.first),
                                      ret.second);
            }
        };
    }

    /**
     * Append a new schedule log to logs, and try looking up an identical
     * schedule from `MemoizedSchedules`
     *
     * If a memoized log is found, the memoized schedule result (including
     * exceptions, if any) can be reused. If not found, save the new log to
     * `MemoziedSchedules`
     */
    template <class T> T appendLog(const T &_log) {
        auto log = _log;
<<<<<<< HEAD
        setLogs(logs().push(log));
        setLogs(memoized_->lookup(logs()));
=======
        logs() = logs().push(log);
        logs() = memoized_->lookupOrCreate(logs());
>>>>>>> a939708e
        ASSERT(logs().top()->type() == log->type());
        log = logs().top().as<typename decltype(log)::Object>();
        log->run();
        return log;
    }

    /**
     * Apply a schedule log
     *
     * If the log is memoized, simply retrieve the memoized result. If the
     * result is an exception, re-throw it
     *
     * `Schedule::ast()` is updated, and other return values are returned
     */
    template <class T> auto applyLog(const T &log) {
        auto ret = log->getResult();
        if constexpr (std::convertible_to<decltype(ret), Stmt>) {
            setAst(ret);
            return;
        } else { // pair(Stmt, other info)
            setAst(ret.first);
            return ret.second;
        }
    }

  public:
    Schedule() = default;
    Schedule(const Stmt &ast, int verbose = 0);
    Schedule(const Func &func, int verbose = 0)
        : Schedule(func->body_, verbose) {
        func_ = func;
    }

    // Copy by default, which means `Ref`s in a `Schedule` object is shared
    Schedule(const Schedule &) = default;
    Schedule &operator=(const Schedule &) = default;

    /**
     * Copy the `Schedule` object for trying different scheduling decisions in
     * the future
     *
     * The `fork`ed object shares the same `MemoizedSchedule` with the original
     * one, so common decisions can be saved and reused
     *
     * The `fork`ed object shares the same `RandCtx` objects, so it can learn
     * from multiple scheduling trials
     */
    Schedule fork() const { return *this; }

    /**
     * Transaction of schedules
     *
     * Schedules are applied in transactions. A transaction is created with
     * `beginTransaction()`, applied as a whole with `commitTransaction()`, and
     * can be aborted with `abortTransaction()`
     *
     * Transactions can be nested. Technically, each schedule is by itself a
     * inner-most transaction, while a `Schedule` object defines the outer-most
     * transaction, but these inner-most and outer-most transcations are
     * invisible to users
     *
     * @{
     */
    void beginTransaction();
    void commitTransaction();
    void abortTransaction();
    /** @} */

    /**
     * @return : The function being transformed
     */
    Func func() const {
        ASSERT(func_.isValid());
        return makeFunc(func_->name_, func_->params_, func_->returns_, ast());
    }

    /**
     * @return : The statements being transformed, without a function signature
     */
    const Stmt &ast() const;

    /**
     * @return : Logs of all schedules applied
     */
    const ScheduleLog &logs() const;

    /**
     * Verbose level
     */
    int verbose() const { return verbose_; }

    /**
     * Find all nodes in the current AST satisfying a given condition
     *
     * @param filter : A callback. Return true for acceptance
     */
    std::vector<Stmt>
    findAll(const std::function<bool(const Stmt &)> &filter) const;

    /**
     * Find the only one nodes in the current AST satisfying a given condition
     *
     * @param filter : A callback. Return true for acceptance
     * @throw Error : if there is more than one, or there is no node found
     */
    Stmt find(const std::function<bool(const Stmt &)> &filter) const;

    /**
     * Find a (maybe non-existing) node in the current AST by ID
     *
     * @param id: ID
     */
    std::vector<Stmt> findAll(const ID &id) const {
        return findAll([&id](const Stmt &c) { return c->id() == id; });
    }

    /**
     * Find a node in the current AST by ID
     *
     * @param id: ID
     */
    Stmt find(const ID &id) const {
        return find([&id](const Stmt &c) { return c->id() == id; });
    }

    /**
     * Find all node(s) in the current AST with a given selector
     *
     * @param selector: selector used to match a sub-tree
     */
    std::vector<Stmt> findAll(const Ref<Selector> &selector) const {
        return findAll(
            [&selector](const Stmt &c) { return selector->match(c); });
    }

    /**
     * Find a node in the current AST with a given selector
     *
     * @param selector: selector used to match a sub-tree
     */
    Stmt find(const Ref<Selector> &selector) const {
        return find([&selector](const Stmt &c) { return selector->match(c); });
    }

    /**
     * Split a loop into two nested loops
     *
     * To fission a loop into two consecutive loops, use `fission` instead
     *
     * Two modes are provided:
     *
     * 1. Specify `factor` and leave `nparts` to -1. It will result in an outer
     * loop with length `ceil(n / factor)`, and an inner loop with length
     * `factor`, where `n` is the original loop length added by `shift`. The
     * original iterator `i` will be transformed to `i0 * factor + i1`, where
     * `i0` and `i1` are the iterators of the new outer and inner loops,
     * respectively
     * 2. Specify `nparts` and leave `factor` to -1. It will result in an
     * outer loop with length `nparts`, and an inner loop with length `ceil(n /
     * nparts)`, where `n` is the original loop length added by `shift`. The
     * original iterator `i` will be transformed to `i0 * ceil(n / nparts) +
     * i1`, where `i0` and `i1` are the iterators of the new outer and inner
     * loops, respectively
     *
     * Please note that the second mode will introduce an `i0 * ceil(n /
     * nparts)` factor into the program, which cannot be recognized by
     * polyhedral analysis, which may hinder some following schedules. If
     * possible, please use the first mode, and then reorder the inner and outer
     * loops
     *
     * @param id : ID of the loop to be split
     * @param factor : Length of the inner loop. Set to -1 if using `nparts`
     * @param nparts : Length of the outer loop. Set to -1 if using `factor`
     * @param shift : Shift of iteration base. Defaults to zero
     * @throw InvalidSchedule if the loop is not found
     * @return : (outer loop ID, inner loop ID)
     */
    std::pair<ID, ID> split(const ID &id, int factor = -1, int nparts = -1,
                            int shift = 0);

    /**
     * Reorder directly nested loops
     *
     * To swap consecutive loops, use `swap` instead
     *
     * @param order : Vector of loop IDs. The requested order of the loops
     * @throw InvalidSchedule if the input is invalid or there are breaking
     * dependencies
     */
    void reorder(const std::vector<ID> &order);

    /**
     * Merge two directly nested loops into one
     *
     * To fuse consecutive loops, use `fuse` instead
     *
     * `parallelize`, `unroll` and `vectorize` properties will be reset on the
     * merged loop
     *
     * @param loop1, loop2 : ID of the loops to be merged, can be in any order
     * @throw InvalidSchedule if the loops are not directly nested
     * @return : ID of the merged loop
     */
    ID merge(const ID &loop1, const ID &loop2);

    /**
     * Permute perfectly nested loops (directly nested loops without statements
     * in between) with the given loop space transformation function
     *
     * The transformed loops follow ascending lexical order of the transformed
     * terms returned by `transformFunc` when called with original iteration
     * variables
     *
     * @param loopsId : the list of IDs of perfectly nested loops to be permuted
     * @param transformFunc : the loop space transformation function, should be
     * bijective
     * @throw InvalidSchedule if the loops are not perfectly nested, or the
     * permutation is not bijective, or the permutation breaks certain
     * dependency
     * @return : the list of IDs of permuted loops
     */
    std::vector<ID>
    permute(const std::vector<ID> &loopsId,
            const std::function<std::vector<Expr>(std::vector<Expr>)>
                &transformFunc);

    typedef std::unordered_map<ID, ID> IDMap;
    /**
     * Fission a loop into two loops each containing part of the statements, one
     * followed by another
     *
     * To split loop into two nested loops, use `split` instead
     *
     * @param loop : ID of the loop to be fissioned
     * @param side : If `After`, `splitter` is the last statement of the first
     * loop. If `Before`, `splitter` is the first statement of the second loop
     * @param splitter : Where to fission the loop
     * @param suffix0 : The suffix in the `op` of metadata of result part 0. If
     * empty, the fissioned part 0 preserves original ID and metadata. Cannot be
     * empty together with `suffix1`.
     * @param suffix1 : The suffix in the `op` of metadata of result part 1. If
     * empty, the fissioned part 1 preserves original ID and metadata. Cannot be
     * empty together with `suffix0`.
     * @throw InvalidSchedule if any dependency cannot be resolved
     * @return : ({old ID -> new ID in 1st loop}, {old ID -> new ID in 2nd
     * loop})
     */
    std::pair<IDMap, IDMap> fission(const ID &loop, FissionSide side,
                                    const ID &splitter,
                                    const std::string &suffix0 = ".0",
                                    const std::string &suffix1 = ".1");

    /**
     * Fuse two directly following loops with the same length into one
     *
     * To merge nested loops into one, use `merge` instead
     *
     * `parallelize`, `unroll` and `vectorize` properties will be reset on the
     * fused loop
     *
     * @param loop0 : ID of the leading loop
     * @param loop1 : ID of the following loop. If omitted, it will try to find
     * a following loop of `loop0`
     * @param strict : If true, throw an error if unable to determine whether
     * the two loops are of the same length
     * @throw InvalidSchedule if the two loops are not directly following, the
     * two loops are not of the same length, or there is any dependency cannot
     * be resolved
     * @return : ID of the result loop
     * @{
     */
    ID fuse(const ID &loop0, const ID &loop1, bool strict = false);
    ID fuse(const ID &loop0, bool strict = false);
    /** @} */

    /**
     * Swap statements in the same block
     *
     * To reorder nested loops, use `reorder` instead
     *
     * @param order : list of IDs of the statements
     * @throw InvalidSchedule if the statements are not found or the
     * dependencies cannot be solved
     */
    void swap(const std::vector<ID> &order);

    /**
     * Unroll a loop and interleave statements from each iteration
     *
     * E.g.
     *
     * ```
     * for i = 0 to 2 {
     *   f(i);
     *   g(i);
     * }
     * ```
     *
     * will be transformed to be
     *
     * ```
     * f(0);
     * f(1);
     * g(0);
     * g(1);
     * ```
     *
     * Virtual threads in TVM can be implemented via blend
     *
     * @param loop : ID of the loop being transformed
     * @throw InvalidSchedule if the loop is not found, the loop length is not a
     * constant, or the dependencies cannot be solved
     */
    void blend(const ID &loop);

    /**
     * Cache a variable into a new local variable
     *
     * All needed data will be filled into the cache first, then all reads and
     * writes will be directed to the cache, and finally all needed data will be
     * flushed from the cache
     *
     * Note for reduction: This transformation preserves the computation order.
     * It will transform
     *
     * ```
     * a += x
     * a += y
     * ```
     *
     * to
     *
     * ```
     * a.cache = a + x + y
     * a = a.cache
     * ```
     *
     * If you need a "real" cache for reduction, which reorders the computation,
     * use `cache_reduction` instead
     *
     * @param stmt : ID of the statement or block (e.g. an If or a For) to be
     * modified
     * @param var : name of the variable to be cached
     * @param mtype : where to cache
     * @throw InvalidSchedule if the ID or name is not found
     * @return : (ID of the statement that fills the cache, ID of the statement
     * that flushes from the cache, name of the cache variable, ID of the VarDef
     * node of the cache variable)
     */
    std::tuple<ID, ID, std::string, ID>
    cache(const ID &stmt, const std::string &var, MemType mtype);

    /**
     * Perform local reductions (e.g. sum) in a local variable first, and then
     * reduce the local result to the global variable
     *
     * E.g.
     *
     * ```
     * a += x
     * a += y
     * ```
     *
     * will be transformed to be
     *
     * ```
     * a.cache = x + y
     * a += a.cache
     * ```
     *
     * @param stmt : ID of the statement or block (e.g. an If or a For) to be
     * modified
     * @param var : name of the variable to be cached. Only reductions are
     * allowed on `var` in `stmt`. Plain reads or writes are not allowed
     * @param mtype : where to cache
     * @throw InvalidSchedule if the ID or name is not found, or there are
     * unsupported reads or writes
     * @return : (ID of the statement that initialize the cache, ID of the
     * statement that reduces the local result to the global result, name of the
     * cache variable, ID of the VarDef node of the cache variable)
     */
    std::tuple<ID, ID, std::string, ID>
    cacheReduction(const ID &stmt, const std::string &var, MemType mtype);

    /**
     * Change where a variable is stored
     *
     * @param def : ID of the VarDef statement of the specific variable
     * @param mtype : Where the variable should be stored
     * @throw InvalidSchedule if the variable is not found
     */
    void setMemType(const ID &def, MemType mtype);

    /**
     * Split a dimension of a variable into two
     *
     * @param def : ID of the VarDef statement of the specific variable
     * @param dim : which dimension to be split
     * @param mode : When the dimension to split is not divisible by `factor` or
     * `nparts`, the resulting shape may become larger. In `FixedSize` mode, the
     * actual buffer size will not be changed, and gurads will be added to
     * prevent out-of-bound accesses. In `RelaxedSize` mode, the buffer size may
     * increase. The `RelaxedSize` mode cannot be applied to I/O variables
     * @param factor : Length of the inner (higher no.) dimension. Set to -1 if
     * using `nparts`
     * @param nparts : Length of the outer (lower no.) loop. Set to -1 if using
     * `factor`
     * @throw InvalidSchedule if the variable or the dimension is not found
     */
    void varSplit(const ID &def, int dim, VarSplitMode mode, int factor = -1,
                  int nparts = -1);

    /**
     * Merge two dimensions of a variable
     *
     * @param def : ID of the VarDef statement of the specific variable
     * @param dim : Merge the `dim`-th and the `(dim + 1)`-th dimension
     */
    void varMerge(const ID &def, int dim);

    /**
     * Reorder the dimensions of a variable
     *
     * @param def : ID of the VarDef statement of the specific variable
     * @param order : new order of the dimensions
     * @throw InvalidSchedule if the variable or the order is illegal
     */
    void varReorder(const ID &def, const std::vector<int> &order);

    /**
     * Move a statement to a new position
     *
     * This is a composite schedule command, which is implemented with other
     * commands
     *
     * If moving a statement out of some loops, identical loops will be added
     * around the moved statement, which is equivalent to fission these loops
     *
     * @param stmt : ID of the statement to be moved
     * @param side : Whether `stmt` will be BEFORE or AFTER `dst
     * @param dst : Insert `stmt` to be directly after this statement
     * @throw InvalidSchedule if there is no feasible path to move
     * @return : (The new ID of the moved statement, The out-most newly
     * introduced statments including the added loops)
     */
    std::pair<ID, ID> moveTo(const ID &stmt, MoveToSide side, const ID &dst);

    /**
     * Remove a variable. When the variable is used, recompute its value
     *
     * @param def : ID of the VarDef statement of the specific variable. It can
     * not be an I/O varible
     * @throw InvalidSchedule if the variable cannot be completely removed
     */
    void inlining(const ID &def);

    /**
     * Mark a loop with a parallel implementation
     *
     * This schedule follows a fork-join model: multiple workers (abstract
     * threads) are created (but physically the threads may be cached in a
     * thread pool) when the loop begins, do their jobs in parallel, and join
     * when the loop ends
     *
     * OpenMP threads follow a typical fork-join model. CUDA threads run in a
     * bulk-synchronous parallel (BSP) model, which can also be mimiked by the
     * fork-join model: All threads start when the kernel get launched, but they
     * only begin to do their jobs when the parallel loop begins. Nevertheless,
     * the fork-join model needs the following extension to fully mimic a BSP
     * model:
     *
     * Taking CUDA as an example, we allow binding a loop to `threadIdx.x`
     * inside another loop bound to `threadIdx.x`, which is illegal in a classic
     * fork-join model. For example, we may implement a matmul with
     * collaborative fetch as below:
     *
     * ```
     * for i : threadIdx.x  # Li
     *   for j : threadIdx.y  # Lj
     *     local_sum = 0  # In gpu/local memory, unique to (i, j)
     *     for k0  # Lk0
     *       for k : threadIdx.y  # Lk1_a
     *         A_cache[k] = A[i, k]  # In gpu/shared, shared by different j
     *       for k : threadIdx.x  # Lk1_b
     *         B_cache[k] = B[k, j]  # In gpu/shared, shared by different i
     *       for k  # Lk1_c
     *         sum += A_cache[k] * B_cache[k]
     *     C[i, j] = local_sum
     * ```
     *
     * A seemingly plausible solution to avoid this extension is to reorder
     * `Lk0` to outer-most, and then move `Lk1_a` and `Lk1_b` out of `Li` or
     * `Lj`. This resolves the nested `threadIdx.x` and `threadIdx.y` binding
     * problem by running `Li+Lk1_a`, `Lj+Lk1_b` and `Li+Lj` interleavingly,
     * instead of running `Lk1_a` and `Lk1_b` inside `Li+Lj`. However, this
     * approach is illegal, because the local variable `local_sum` can no longer
     * be kept inside the body of `Li` and `Lj`: It has to be reused across
     * multiple runs of `Li` and `Lj`
     *
     * Please also note that we can bind one `threadIdx.x` to two loops only
     * when the body statement is loop-invariant to one of them. For example,
     * the following binding is still illegal, even in our extended fork-join
     * model, because it violates its serial semantics:
     *
     * ```
     * for i : threadIdx.x
     *   for j : threadIdx.x
     *     A[i, j] ++
     * ```
     *
     * @param loop : ID of the loop
     * @param parallel : Parallel scope
     */
    void parallelize(const ID &loop, const ParallelScope &parallel);

    /**
     * Unroll a loop
     *
     * @param loop : ID of the loop
     * @param immediate : If false (by default), postpone the unroll procedure
     * to the backend compiler, which saves scheduling time. If true, unroll the
     * loop immediately, which may help further simplifications based on the
     * unrolled result. If your purpose is just to fill the instruction cache,
     * set it to false. If you are unrolling a loop that computes array indices,
     * set it to true
     * @throw InvalidSchedule if the loop is not found or length of the loop is
     * not a constant
     */
    void unroll(const ID &loop, bool immediate = false);

    /**
     * Vectorize a loop
     *
     * Please note that, as vectorization is different from architecture to
     * achitecture, the scheduler may or may not postpone it to the backend
     * compiler. The vectorization is a best-effort schedule
     *
     * @param loop : ID of the loop
     * @throw InvalidSchedule if the ID or name is not found, or the dependency
     * requirement is not met
     */
    void vectorize(const ID &loop);

    /**
     * Seperate main iterations and tail iterations of a loop
     *
     * E.g.
     *
     * ```
     * for i = 0 -> 3 {
     *   for j = 0 -> 4 {
     *      if (i * 4 + j < 10) {
     *        ...
     *      }
     *   }
     * }
     * ```
     *
     * Each loop will be separated into 2 parts: the body and the tail. After
     * simplification, the program will finally be transformed to
     *
     * ```
     * for i = 0 -> 2 {
     *   for j = 0 -> 4 {
     *     ...
     *   }
     * }
     * for j = 0 -> 2 {
     *   ...
     * }
     * ```
     *
     * Ideally, all programs can benefit from this schedule. However, this
     * schedule may greatly increase the program size and make the compiling
     * time way too long. Therefore, this transformation is implemented as a
     * schedule, which can be applied optionally. (TODO: Optionally apply this
     * schedule to part of the program)
     *
     * @param noDuplicateVarDefs : If there is two VarDef nodes in two branches,
     * it may result in doubled memory use, since different thread may go to
     * different branch. Set this parameter to true to stop duplicating VarDef
     * nodes.
     */
    void separateTail(bool noDuplicateVarDefs = false);

    /**
     * Transform nested loops to be a external call to a matrix multiplication
     *
     * @param loop: ID of the loop
     * @throw InvalidSchedule if the loop cannot be transformed to be a matrix
     * multiplication
     */
    void asMatMul(const ID &loop);

    /**
     * (Experimental) Automatic scheduling using some heuristics
     *
     * @param target : Target architecture
     * @param trace : Random decision tarce
     */
    void autoSchedule(const Target &target,
                      const Ref<RandTrace> &trace = nullptr);

    /**
     * (Experimental) Automatically use external libs using some heuristics
     *
     * @param target : Target architecture
     */
    void autoUseLib(const Target &target);

    /**
     * (Experimental) Automaticaly reorder loops in a loop nest
     *
     * @param target : Target architecture
     */
    void autoReorder(const Target &target);

    /**
     * (Experimental) Automatically fuse consecutive loops or vice versa using
     * some heuristics
     *
     * @param target : Target architecture
     * @param trace : Random decision tarce
     */
    void autoFissionFuse(const Target &target,
                         const Ref<RandTrace> &trace = nullptr);

    /**
     * (Experimental) Automatically parallelize some loops using some heuristics
     *
     * @param target : Target architecture
     */
    void autoParallelize(const Target &target);

    /**
     * (Experimental) Automatically set memory types using some heuristics
     *
     * @param target : Target architecture
     */
    void autoSetMemType(const Target &target);

    /**
     * (Experimental) Automatically unroll loops using some heuristics
     *
     * @param target : Target architecture
     */
    void autoUnroll(const Target &target);

    std::vector<AutoScheduleTuneTrial> tuneAutoSchedule(
        int nBatch, int batchSize, const Ref<Device> &device,
        const std::vector<Ref<Array>> &args,
        const std::unordered_map<std::string, Ref<Array>> &kws = {},
        const std::regex &toLearn = std::regex{".*"});

    std::vector<std::pair<ID, int>>
    multiLevelTiling(const ForsWithDataReuse &target,
                     const MultiLevelTilingAnnotation &annotation,
                     const std::string &pat, int level);

    std::vector<std::pair<ID, int>>
    multiLevelTilingWithFusion(const ForsWithDataReuse &target,
                               const MultiLevelTilingAnnotation &annotation,
                               const std::string &pat,
                               const ElementWiseInfo &toFuse, int level,
                               TargetType targetType, bool doCacheRead);
};

} // namespace freetensor

#endif // FREE_TENSOR_SCHEDULE_H<|MERGE_RESOLUTION|>--- conflicted
+++ resolved
@@ -86,13 +86,7 @@
      */
     template <class T> T appendLog(const T &_log) {
         auto log = _log;
-<<<<<<< HEAD
-        setLogs(logs().push(log));
-        setLogs(memoized_->lookup(logs()));
-=======
-        logs() = logs().push(log);
-        logs() = memoized_->lookupOrCreate(logs());
->>>>>>> a939708e
+        setLogs(memoized_->lookupOrCreate(logs()));
         ASSERT(logs().top()->type() == log->type());
         log = logs().top().as<typename decltype(log)::Object>();
         log->run();
