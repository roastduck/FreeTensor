#ifndef DRIVER_H
#define DRIVER_H

#include <string>
#include <unordered_map>
#include <vector>

#include <driver/array.h>
#include <func.h>

#include <../runtime/cpu_context.h>
#include <../runtime/gpu_context.h>

namespace ir {

class Driver {
    void *dlHandle_ = nullptr;
    void (*func_)(void ** /* params */, void ** /* retRaw */,
                  size_t ** /* retShapes */, size_t * /* retDims */,
                  void * /* ctx */) = nullptr;

    Func f_;
    std::string src_;
    std::vector<void *> params_, returns_;
    std::vector<size_t *> retShapes_;
    std::vector<size_t> retDims_;
    std::unordered_map<std::string, size_t> name2param_;
    Device dev_;

    std::unique_ptr<Context> ctx_;

  private:
    void buildAndLoad();

  public:
    Driver(const Func &func, const std::string &src, const Device &dev);
    ~Driver() {
        for (void *retVal : returns_) {
            if (retVal != nullptr) {
                WARNING("Return values must be collected, or there will be "
                        "memory leaks");
            }
        }
        unload();
<<<<<<< HEAD
        //        if (ctx_ != nullptr) {
        //            std::cout << "destroying " << ctx_ << std::endl;
        //            delete ctx_;
        //        }
=======
>>>>>>> 55402d71
    }

    Driver(const Driver &) = delete;
    Driver &operator=(const Driver &) = delete;

    Driver(Driver &&) = default;
    Driver &operator=(Driver &&) = default;

    void setParams(const std::vector<Ref<Array>> &args,
                   const std::unordered_map<std::string, Ref<Array>> &kws = {});
    void setParams(const std::unordered_map<std::string, Ref<Array>> &kws) {
        setParams({}, kws);
    }

    void run();

    /**
     * Sync with the device
     *
     * Call this if you are timing without the `time` function
     */
    void sync();

    std::vector<Ref<Array>> collectReturns();

    /**
     * Run the program and measure its time cost
     *
     * @param rounds : Run this amount of rounds, and report the average
     * @param warmups : Run this amount of rounds before actual measurement
     * @return : The time, in ms
     */
    double time(int rounds = 10, int warmups = 3);

    void unload();
};

} // namespace ir

#endif // DRIVER_H<|MERGE_RESOLUTION|>--- conflicted
+++ resolved
@@ -42,13 +42,6 @@
             }
         }
         unload();
-<<<<<<< HEAD
-        //        if (ctx_ != nullptr) {
-        //            std::cout << "destroying " << ctx_ << std::endl;
-        //            delete ctx_;
-        //        }
-=======
->>>>>>> 55402d71
     }
 
     Driver(const Driver &) = delete;
