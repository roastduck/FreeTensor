--- conflicted
+++ resolved
@@ -5,13 +5,9 @@
 #include <hash.h>
 #include <vector>
 
-<<<<<<< HEAD
-namespace ir {
+namespace freetensor {
 
 constexpr int MAX_VTHREAD = 8;
-=======
-namespace freetensor {
->>>>>>> 15f5b0a3
 struct MultiLevelTilingAnnotation {
     std::vector<std::vector<int>> spaceLoopTiling;
     std::vector<std::vector<int>> reductionLoopTiling;
