--- conflicted
+++ resolved
@@ -45,13 +45,8 @@
 
   public:
     AutoSchedule(const Schedule &schedule, const Ref<Target> &target,
-<<<<<<< HEAD
-                 Device device, int measuredSize, py::function predictFunc,
+                 const Ref<Device> &device, int measuredSize, py::function predictFunc,
                  py::function updateFunc, std::string tag = "");
-=======
-                 const Ref<Device> &device, int measuredSize,
-                 py::function predictFunc, py::function updateFunc);
->>>>>>> 9100b3c9
 
     size_t measuredSize() const { return measuredSize_; }
 
