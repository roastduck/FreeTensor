#ifndef IR_AUTO_SCHEDULE_H
#define IR_AUTO_SCHEDULE_H

#include <auto_schedule/rule.h>
#include <auto_schedule/sketch.h>
#include <driver/array.h>
#include <driver/device.h>
#include <driver/target.h>
#include <pybind11/pybind11.h>
#include <random>
#include <schedule.h>
#include <set>
#include <unordered_map>

namespace ir {
namespace py = pybind11;

constexpr int EVOLUTIONARY_SEARCH_POPULATION = 16;
constexpr int EVOLUTIONARY_SEARCH_ITERS = 2;
constexpr double EVOLUTIONARY_SEARCH_MUTATION_PROB = 0.6;
constexpr double EVOLUTIONARY_SEARCH_CROSSOVER_PROB = 0.3;

constexpr double INIT_RAND_RATIO = 0.8;

class AutoSchedule {
    Schedule original_;
    Ref<Target> target_;
    Device device_;
    size_t measuredSize_;
    std::vector<Sketch> baseSketches_;
    std::vector<Ref<Array>> args_;
    std::unordered_map<std::string, Ref<Array>> kws_;
    bool paramsSet_;
    std::vector<Sketch> measuredSketches_;
    std::set<size_t> measuredHashes_;
    double mn_;
    std::default_random_engine randGen_;
    py::function predictFunc_;
    py::function updateFunc_;
    std::vector<Ref<Rule>> rules_;
    std::vector<Ref<InitRule>> initRules_;

  private:
    std::vector<double> measure(const std::vector<Schedule> &schedules);

  public:
    AutoSchedule(const Schedule &schedule, const Ref<Target> &target,
                 const Device &device, int measuredSize,
                 py::function predictFunc, py::function updateFunc);

    size_t measuredSize() const { return measuredSize_; }

    void setParams(const std::vector<Ref<Array>> &args,
                   const std::unordered_map<std::string, Ref<Array>> &kws);

    std::vector<Sketch> searchOneRound(size_t n);

    std::vector<Sketch> evolutionarySearch(std::vector<Sketch> init,
                                           size_t outSize);

    std::vector<Sketch> getInitPopulation(size_t n);

    std::vector<Sketch> getRandPopulation(size_t nRand);

    std::vector<Schedule> genSchedules(std::vector<Sketch> &sketches);

    py::list genFeatures(const std::vector<Schedule> &schedules);

    std::vector<double> getPrediction(std::vector<Sketch> &sketches);

    std::vector<double> testAndAdd(std::vector<Sketch> &sketches_in);

    Schedule getBestSchedule();

    void genSketches();
    Sketch getInitSketch();
    Stmt testCacheWrite();
<<<<<<< HEAD
    Stmt testMultiLevelTilingWithFusion(int nLevel);
=======
    Schedule testMultiLevelTilingWithFusion(int nLevel);
>>>>>>> f96d6bce
};

} // namespace ir

#endif // IR_AUTO_SCHEDULE_H<|MERGE_RESOLUTION|>--- conflicted
+++ resolved
@@ -75,11 +75,7 @@
     void genSketches();
     Sketch getInitSketch();
     Stmt testCacheWrite();
-<<<<<<< HEAD
-    Stmt testMultiLevelTilingWithFusion(int nLevel);
-=======
     Schedule testMultiLevelTilingWithFusion(int nLevel);
->>>>>>> f96d6bce
 };
 
 } // namespace ir
