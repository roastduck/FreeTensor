#ifndef FREE_TENSOR_MULTI_LEVEL_TILING_H
#define FREE_TENSOR_MULTI_LEVEL_TILING_H
#include <auto_schedule/structs.h>

namespace freetensor {
class Schedule;
std::vector<std::pair<ID, int>>
multiLevelTiling(Schedule &schedule, const ForsWithDataReuse &target,
                 const MultiLevelTilingAnnotation &annotation,
                 const std::string &pat);
std::vector<std::pair<ID, int>> multiLevelTilingWithFusion(
    Schedule &schedule, const ForsWithDataReuse &target,
    const MultiLevelTilingAnnotation &annotation, const std::string &pat,
<<<<<<< HEAD
    const ElementWiseInfo &toFuse, int level, TargetType targetType);
} // namespace ir
#endif // IR_MULTI_LEVEL_TILING_H
=======
    const ElementWiseInfo &toFuse, int level, MemType memType);
} // namespace freetensor
#endif // FREE_TENSOR_MULTI_LEVEL_TILING_H
>>>>>>> 15f5b0a3
<|MERGE_RESOLUTION|>--- conflicted
+++ resolved
@@ -11,12 +11,6 @@
 std::vector<std::pair<ID, int>> multiLevelTilingWithFusion(
     Schedule &schedule, const ForsWithDataReuse &target,
     const MultiLevelTilingAnnotation &annotation, const std::string &pat,
-<<<<<<< HEAD
     const ElementWiseInfo &toFuse, int level, TargetType targetType);
-} // namespace ir
-#endif // IR_MULTI_LEVEL_TILING_H
-=======
-    const ElementWiseInfo &toFuse, int level, MemType memType);
 } // namespace freetensor
-#endif // FREE_TENSOR_MULTI_LEVEL_TILING_H
->>>>>>> 15f5b0a3
+#endif // FREE_TENSOR_MULTI_LEVEL_TILING_H