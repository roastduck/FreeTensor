#ifndef FREE_TENSOR_PB_SIMPLIFY_H
#define FREE_TENSOR_PB_SIMPLIFY_H

#include <optional>
#include <unordered_map>
#include <unordered_set>

#include <analyze/comp_unique_bounds.h>
#include <math/gen_pb_expr.h>
#include <math/parse_pb_expr.h>
#include <math/presburger.h>
#include <math/utils.h>
#include <pass/simplify.h>

namespace freetensor {

<<<<<<< HEAD
class CompUniqueBoundsPB : public CompUniqueBounds {
  public:
    class Bound : public CompUniqueBounds::Bound {
        Ref<PBCtx> ctx_;
        // isl var -> ft expr, the demangling map yielded from GenPBExpr
        // shared from CompUniqueBoundsPB::cachedFreeVars_
        Ref<std::unordered_map<std::string, Expr>> demangleMap_;
        // isl bounding set, multiple params being all outer variables and
        // single output being the bounded expression
        PBSet bound_;

        friend class CompUniqueBoundsPB;

      public:
        Bound(Ref<PBCtx> ctx,
              Ref<std::unordered_map<std::string, Expr>> demangleMap,
              PBSet bound)
            : ctx_(std::move(ctx)), demangleMap_(std::move(demangleMap)),
              bound_(std::move(bound)) {}

        int64_t lowerInt() const override;
        int64_t upperInt() const override;
        std::optional<int64_t> getInt() const override;

        Expr lowerExpr() const override;
        Expr upperExpr() const override;

        Ref<CompUniqueBounds::Bound> restrictScope(
            const std::unordered_set<std::string> &scope) const override;

        Expr simplestExpr(const std::unordered_map<std::string, int>
                              &orderedScope) const override;
    };

  private:
=======
/**
 * CompUniqueBounds added with Presburger information
 *
 * For each statements in the AST, a corresponding instance of this class should
 * be created to deal with all (sub)expressions in the statement
 */
class PBCompBounds : public CompUniqueBounds {
>>>>>>> 5ccfff4c
    const CompTransientBoundsInterface &transients_;
    GenPBExpr genPBExpr_;
    Ref<PBCtx> ctx_;

    Stmt cachedPlace_;
    PBSet cachedConds_;
    Ref<std::unordered_map<std::string, Expr>> cachedFreeVars_;
    std::unordered_map<Expr, Ref<Bound>> cachedValues_;

  public:
    CompUniqueBoundsPB(const CompTransientBoundsInterface &transients)
        : CompUniqueBounds(transients), transients_(transients),
          ctx_(Ref<PBCtx>::make()) {}

    Ref<CompUniqueBounds::Bound> getBound(const Expr &op) override;
    bool alwaysLE(const Expr &lhs, const Expr &rhs) override;
    bool alwaysLT(const Expr &lhs, const Expr &rhs) override;
    std::pair<Expr, Expr> unionBounds(
        const std::vector<Ref<CompUniqueBounds::Bound>> &bounds) override;
};

class PBSimplify : public SimplifyPass {
<<<<<<< HEAD
    CompUniqueBoundsPB unique_;

=======
>>>>>>> 5ccfff4c
  public:
    PBSimplify()
        : SimplifyPass([](const CompTransientBoundsInterface &tr) {
              return Ref<PBCompBounds>::make(tr);
          }) {}
};

Stmt pbSimplify(const Stmt &op);

DEFINE_PASS_FOR_FUNC(pbSimplify)

} // namespace freetensor

#endif // FREE_TENSOR_PB_SIMPLIFY_H<|MERGE_RESOLUTION|>--- conflicted
+++ resolved
@@ -14,7 +14,12 @@
 
 namespace freetensor {
 
-<<<<<<< HEAD
+/**
+ * CompUniqueBounds added with Presburger information
+ *
+ * For each statements in the AST, a corresponding instance of this class should
+ * be created to deal with all (sub)expressions in the statement
+ */
 class CompUniqueBoundsPB : public CompUniqueBounds {
   public:
     class Bound : public CompUniqueBounds::Bound {
@@ -50,15 +55,6 @@
     };
 
   private:
-=======
-/**
- * CompUniqueBounds added with Presburger information
- *
- * For each statements in the AST, a corresponding instance of this class should
- * be created to deal with all (sub)expressions in the statement
- */
-class PBCompBounds : public CompUniqueBounds {
->>>>>>> 5ccfff4c
     const CompTransientBoundsInterface &transients_;
     GenPBExpr genPBExpr_;
     Ref<PBCtx> ctx_;
@@ -81,15 +77,10 @@
 };
 
 class PBSimplify : public SimplifyPass {
-<<<<<<< HEAD
-    CompUniqueBoundsPB unique_;
-
-=======
->>>>>>> 5ccfff4c
   public:
     PBSimplify()
         : SimplifyPass([](const CompTransientBoundsInterface &tr) {
-              return Ref<PBCompBounds>::make(tr);
+              return Ref<CompUniqueBoundsPB>::make(tr);
           }) {}
 };
 
