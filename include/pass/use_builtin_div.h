#ifndef FREE_TENSOR_USE_BUILTIN_DIV_H
#define FREE_TENSOR_USE_BUILTIN_DIV_H

#include <analyze/comp_transient_bounds.h>
#include <analyze/comp_unique_bounds.h>
#include <analyze/symbol_table.h>
#include <func.h>
#include <memory>
#include <mutator.h>

namespace freetensor {

class UseBuiltinDiv : public CompTransientBounds<SymbolTable<Mutator>> {
    typedef CompTransientBounds<SymbolTable<Mutator>> BaseClass;

<<<<<<< HEAD
    std::unique_ptr<CompUniqueBounds> boundOwn_;
    CompUniqueBounds &bound_;

  public:
    UseBuiltinDiv()
        : boundOwn_(std::make_unique<CompUniqueBoundsCombination>(*this)),
          bound_(*boundOwn_) {}
=======
    Ref<CompUniqueBounds> bound_;
>>>>>>> 5ccfff4c

  protected:
    using BaseClass::visit;
    Stmt visitStmt(const Stmt &op) override;
    Expr visit(const FloorDiv &op) override;
    Expr visit(const CeilDiv &op) override;
    Expr visit(const Mod &op) override;
};

/**
 * Try to replace FloorDiv and CeilDiv with RoundTowards0Div
 */
Stmt useBuiltinDiv(const Stmt &op);

DEFINE_PASS_FOR_FUNC(useBuiltinDiv)

} // namespace freetensor

#endif // FREE_TENSOR_USE_BUILTIN_DIV_H<|MERGE_RESOLUTION|>--- conflicted
+++ resolved
@@ -13,17 +13,7 @@
 class UseBuiltinDiv : public CompTransientBounds<SymbolTable<Mutator>> {
     typedef CompTransientBounds<SymbolTable<Mutator>> BaseClass;
 
-<<<<<<< HEAD
-    std::unique_ptr<CompUniqueBounds> boundOwn_;
-    CompUniqueBounds &bound_;
-
-  public:
-    UseBuiltinDiv()
-        : boundOwn_(std::make_unique<CompUniqueBoundsCombination>(*this)),
-          bound_(*boundOwn_) {}
-=======
     Ref<CompUniqueBounds> bound_;
->>>>>>> 5ccfff4c
 
   protected:
     using BaseClass::visit;
