#ifndef FREE_TENSOR_MAKE_PARLLEL_REDUCTION_H
#define FREE_TENSOR_MAKE_PARLLEL_REDUCTION_H

#include <memory>
#include <unordered_map>
#include <unordered_set>

#include <analyze/comp_transient_bounds.h>
#include <analyze/find_loop_variance.h>
#include <analyze/symbol_table.h>
#include <driver/target.h>
#include <func.h>
#include <mutator.h>
#include <visitor.h>

namespace freetensor {

struct ParallelInfo {
    ParallelScope type_;         // parallel type
    std::vector<ID> outerLoops_; // outer loop ID
};

class FindAllParallel : public Visitor {
    // Loop ID -> ParallelInfo
    std::unordered_map<ID, ParallelInfo> results_;

    std::vector<ID> loopStack_;

  public:
    const std::unordered_map<ID, ParallelInfo> &results() const {
        return results_;
    }

  protected:
    void visit(const For &op) override;
};

class FindSerialLoopsOverReduce : public Visitor {
    std::unordered_map<ID, std::vector<For>>
        results_; // ReduceTo ID -> [For], from inner to outer
    std::vector<For> loopStack_;

  public:
    const std::unordered_map<ID, std::vector<For>> &results() const {
        return results_;
    }

  protected:
    void visit(const For &op) override;
    void visit(const ReduceTo &op) override;
};

/**
 * Lower supported parallel reductions to loop-carried reductions, which will be
 * further lowered to specific algorithms like binary reduction or local
 * accumulation in target-specific passes. Non-supported parallel reductions are
 * left for the following `MakeSyncReduction`.
 */
class MakeLoopCarriedReduction
    : public CompTransientBounds<SymbolTable<Mutator>> {
    typedef CompTransientBounds<SymbolTable<Mutator>> BaseClass;

    struct ReductionItemFactors {
        ReduceOp op_;
        std::string var_;
<<<<<<< HEAD
        std::vector<std::vector<Ref<CompUniqueBounds::Bound>>>
            bound_; // [dim][access]
    };

    std::unique_ptr<CompUniqueBounds> uniqueOwn_;
    CompUniqueBounds &unique_;

=======
        std::vector<std::vector<std::vector<Expr>>> lower_,
            upper_; // [dim][access][bound]
        bool syncFlush_;
    };

>>>>>>> 5ccfff4c
    const std::unordered_map<ID, std::unordered_set<ID>>
        &toAlter_; // ReduceTo ID -> Racing For ID
    const LoopVariExprMap &variantMap_;

    // ReduceTo IDs. For all reductions in `toAlter`, we first try to lower them
    // as loop-carried reductions. If impossible, we then insert them to this
    // map, which is passed to `MakeSyncReduction`.
    std::unordered_set<ID> toUseSync_;

    std::unordered_map<ID, ParallelScope> paraScopes_; // For Id -> parallel
    std::unordered_map<ID, std::vector<ReductionItemFactors>> forReductions_;
    std::unordered_map<ID, std::unordered_set<std::string>>
        scopeDefined_; // For ID -> definitions at that scope

    std::vector<ID> paraLoopStack_;

  private:
    bool needSync(const ReduceTo &op, const ID &loopId);

  public:
    MakeLoopCarriedReduction(
        const std::unordered_map<ID, std::unordered_set<ID>> &toAlter,
        const LoopVariExprMap &variantMap)
<<<<<<< HEAD
        : uniqueOwn_(std::make_unique<CompUniqueBoundsCombination>(*this)),
          unique_(*uniqueOwn_), toAlter_(toAlter),
          serialOverRed_(serialOverRed), variantMap_(variantMap) {}
=======
        : toAlter_(toAlter), variantMap_(variantMap) {}

    const auto &toUseSync() const { return toUseSync_; }

  protected:
    using BaseClass::visit;
    Stmt visit(const ReduceTo &op) override;
    Stmt visit(const For &op) override;
};

/**
 * Lower parallel reductions left by `MakeLoopCarriedReduction` to synchronized
 * reductions
 */
class MakeSyncReduction : public SymbolTable<Mutator> {
    typedef SymbolTable<Mutator> BaseClass;

    const std::unordered_set<ID> &toUseSync_;
    const std::unordered_map<ID, std::vector<For>>
        &serialOverRed_; // ReduceTo ID -> [For], from inner to outer
    const LoopVariExprMap &variantMap_;

#if defined(__GNUC__) && !defined(__clang__)
    // GCC<12 dose not support [[maybe_unused]] on member vars
    const Ref<Target> &target_;
#else
    [[maybe_unused]] /* used only if FT_WITH_CUDA */ const Ref<Target> &target_;
#endif

    struct SyncCacheInfo {
        ReduceTo oldNode_;
        std::vector<Expr> newShape_, newTargetIndices_;
        std::vector<bool> preserveDim_;
    };
    std::unordered_map<ID,
                       std::vector<SyncCacheInfo>>
        cacheSync_; // loop ID -> [SyncCacheInfo]

    int64_t gpuThreadDim_ = 1;

  private:
    /**
     * Check whether we should put a `shape`-shaped variable to local memory on
     * a GPU
     *
     * Three types of shapes are rejected:
     *
     * 1. Large shapes, including:
     *   a) Shapes larger than the register count. Even we put them to local
     * memory, they will still land on DRAM. Since NVCC allocates stack frames
     * (where our local memory variables go to,
     * https://forums.developer.nvidia.com/t/out-of-memory-when-allocating-local-memory/238615)
     * by maximum possible thread count, so it will be worse than using global
     * memory.
     *   b) Large shapes that cannot be held in local memory for the stack-frame
     * reason above. Since we have no idea whether NVCC will put a local
     * variable in local memory or registers, in case NVCC does put it in local
     * memory, we don't want an OOM.
     * 2. Shapes with dynamic dimensions. Since indirect accessing of registers
     * is not supported, loops accessing a register array must be unrolled, but
     * dynamic dimensions make them impossible to unroll. Even we put these
     * variables to local memory, they will still land on DRAM. For the reason
     * mentioned in Case 1a, we prefer global memory over local memory.
     *
     * NOTE: We never access local reduction cache randomly, so no need to check
     * it. We only randomly reduce to the final target.
     *
     * TODO: Move it to an architecture-specific pass
     */
    bool canResideInGPULocal(DataType dtype,
                             const std::vector<Expr> &shape) const;

    MemType localMType(MemType mtype, DataType dtype,
                       const std::vector<Expr> &shape) const;

  public:
    MakeSyncReduction(
        const std::unordered_set<ID> &toUseSync,
        const std::unordered_map<ID, std::vector<For>> &serialOverRed,
        const LoopVariExprMap &variantMap, const Ref<Target> &target)
        : toUseSync_(toUseSync), serialOverRed_(serialOverRed),
          variantMap_(variantMap), target_(target) {}
>>>>>>> 5ccfff4c

  protected:
    using BaseClass::visit;
    Stmt visit(const ReduceTo &op) override;
    Stmt visit(const For &op) override;
};

/**
 * Find all racing ReduceTo nodes, and implement them in a parallel way
 *
 * If all ReduceTo nodes in a parallel for all reduce into a loop-invariant
 * possition, we will use a race-free implementation. Otherwise, we will use
 * synchronized (including atomic) operations.
 *
 * @param target : Target information. Can be null for target-agnostic debugging
 */
Stmt makeParallelReduction(const Stmt &op, const Ref<Target> &target);

DEFINE_PASS_FOR_FUNC(makeParallelReduction)

} // namespace freetensor

#endif // FREE_TENSOR_MAKE_PARLLEL_REDUCTION_H<|MERGE_RESOLUTION|>--- conflicted
+++ resolved
@@ -6,6 +6,7 @@
 #include <unordered_set>
 
 #include <analyze/comp_transient_bounds.h>
+#include <analyze/comp_unique_bounds.h>
 #include <analyze/find_loop_variance.h>
 #include <analyze/symbol_table.h>
 #include <driver/target.h>
@@ -63,21 +64,11 @@
     struct ReductionItemFactors {
         ReduceOp op_;
         std::string var_;
-<<<<<<< HEAD
         std::vector<std::vector<Ref<CompUniqueBounds::Bound>>>
             bound_; // [dim][access]
-    };
-
-    std::unique_ptr<CompUniqueBounds> uniqueOwn_;
-    CompUniqueBounds &unique_;
-
-=======
-        std::vector<std::vector<std::vector<Expr>>> lower_,
-            upper_; // [dim][access][bound]
         bool syncFlush_;
     };
 
->>>>>>> 5ccfff4c
     const std::unordered_map<ID, std::unordered_set<ID>>
         &toAlter_; // ReduceTo ID -> Racing For ID
     const LoopVariExprMap &variantMap_;
@@ -101,11 +92,6 @@
     MakeLoopCarriedReduction(
         const std::unordered_map<ID, std::unordered_set<ID>> &toAlter,
         const LoopVariExprMap &variantMap)
-<<<<<<< HEAD
-        : uniqueOwn_(std::make_unique<CompUniqueBoundsCombination>(*this)),
-          unique_(*uniqueOwn_), toAlter_(toAlter),
-          serialOverRed_(serialOverRed), variantMap_(variantMap) {}
-=======
         : toAlter_(toAlter), variantMap_(variantMap) {}
 
     const auto &toUseSync() const { return toUseSync_; }
@@ -188,7 +174,6 @@
         const LoopVariExprMap &variantMap, const Ref<Target> &target)
         : toUseSync_(toUseSync), serialOverRed_(serialOverRed),
           variantMap_(variantMap), target_(target) {}
->>>>>>> 5ccfff4c
 
   protected:
     using BaseClass::visit;
