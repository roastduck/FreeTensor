--- conflicted
+++ resolved
@@ -104,15 +104,10 @@
 };
 
 class BuiltinSimplify : public SimplifyPass {
-<<<<<<< HEAD
-    CompUniqueBoundsCombination unique_;
-
-=======
->>>>>>> 5ccfff4c
   public:
     BuiltinSimplify()
         : SimplifyPass([](const CompTransientBoundsInterface &tr) {
-              return Ref<CompUniqueBounds>::make(tr);
+              return Ref<CompUniqueBoundsCombination>::make(tr);
           }) {}
 };
 
