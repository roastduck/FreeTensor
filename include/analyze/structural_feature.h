#ifndef FREE_TENSOR_STRUCTURAL_FEATURE_H
#define FREE_TENSOR_STRUCTURAL_FEATURE_H

#include <memory>
#include <unordered_map>
#include <unordered_set>

#include <analyze/comp_access_bound.h>
#include <analyze/comp_transient_bounds.h>
#include <analyze/comp_unique_bounds.h>
#include <analyze/symbol_table.h>
#include <visitor.h>

namespace freetensor {

/**
 * Features of a statement node
 */
struct NodeFeature {
    // -1 means unknown
    std::unordered_map<BaseDataType, int64_t> opCnt_;
    std::unordered_map<MemType, int64_t> loadCnt_, storeCnt_,
        accessCnt_; // Memory access count
    std::unordered_map<MemType, int64_t> loadArea_, storeArea_,
        accessArea_; // memory footprint
};

/**
 * Analyze program features for each nodes
 *
 * Program features are used by machine learning models to predict program
 * performance. This pass outputs an structual feature, which can be converted
 * to a plain feature by a following pass
 *
 * This Visitor generate a NodeFeature for each node, depicting the performance
 * feature of running the subtree rooted at the node
 */
class StructuralFeature : public CompTransientBounds<SymbolTable<Visitor>> {
    typedef CompTransientBounds<SymbolTable<Visitor>> BaseClass;

    /**
     * Info about an AST node, but not necessarily a feature
     */
    struct NodeInfo {
        std::unordered_map<BaseDataType, int64_t> opCnt_;
        std::unordered_map<MemType, int64_t> loadCnt_, storeCnt_, accessCnt_;

        std::unordered_map<MemType, int64_t> innerLoadArea_, innerStoreArea_,
            innerAccessArea_;

        // buffer name -> all accesses of this buffer
        // If a key does not exist in loads_, stores_ or accesses_, it
        // means that a node does not access the buffer
        std::unordered_map<std::string, std::vector<CompAccessBound::Access>>
            loads_, stores_, accesses_;
    };

<<<<<<< HEAD
    std::unique_ptr<CompUniqueBounds> boundOwn_;
    CompUniqueBounds &bound_;
=======
    Ref<CompUniqueBounds> bound_;
>>>>>>> 5ccfff4c

    std::unordered_map<ID, NodeFeature> features_; // Node ID -> features
    std::unordered_map<AST, NodeInfo> info_;       // AST -> info

  public:
<<<<<<< HEAD
    StructuralFeature()
        : boundOwn_(std::make_unique<CompUniqueBoundsCombination>(*this)),
          bound_(*boundOwn_) {}

=======
>>>>>>> 5ccfff4c
    const std::unordered_map<ID, NodeFeature> &features() const {
        return features_;
    }

  private:
    void updCompInfo(const AST &parent, const AST &child, int repeat = 1);
    void updAccCntInfo(const AST &parent, const AST &child, int repeat = 1);
    void updAreaInfo(const AST &parent, const AST &child);
    void updInfo(const AST &parent, const AST &child,
                 int repeat = 1); // repeat = -1 means unknown

    void calcCompFeatures(const Stmt &parent);
    void calcAccCntFeatures(const Stmt &parent);
    int64_t calcArea(const std::string &var,
                     const std::vector<CompAccessBound::Access> &accesses);
    void calcAreaFeatures(const Stmt &parent);
    void calcFeatures(const Stmt &parent);

    void visitBinOp(const BinaryExpr &op);
    void visitUnaryOp(const UnaryExpr &op);

  protected:
    using BaseClass::visit;

    void visitStmt(const Stmt &op) override;
    void visitExpr(const Expr &op) override;

    void visit(const Load &op) override;
    void visit(const Store &op) override;
    void visit(const ReduceTo &op) override;

    void visit(const Cast &op) override;
    void visit(const IfExpr &op) override;

    void visit(const StmtSeq &op) override;
    void visit(const If &op) override;
    void visit(const Assert &op) override;
    void visit(const For &op) override;
    void visit(const VarDef &op) override;
};

inline std::unordered_map<ID, NodeFeature> structuralFeature(const Stmt &op) {
    StructuralFeature visitor;
    visitor(op);
    return visitor.features();
}

} // namespace freetensor

#endif // FREE_TENSOR_STRUCTURAL_FEATURE_H<|MERGE_RESOLUTION|>--- conflicted
+++ resolved
@@ -55,24 +55,12 @@
             loads_, stores_, accesses_;
     };
 
-<<<<<<< HEAD
-    std::unique_ptr<CompUniqueBounds> boundOwn_;
-    CompUniqueBounds &bound_;
-=======
     Ref<CompUniqueBounds> bound_;
->>>>>>> 5ccfff4c
 
     std::unordered_map<ID, NodeFeature> features_; // Node ID -> features
     std::unordered_map<AST, NodeInfo> info_;       // AST -> info
 
   public:
-<<<<<<< HEAD
-    StructuralFeature()
-        : boundOwn_(std::make_unique<CompUniqueBoundsCombination>(*this)),
-          bound_(*boundOwn_) {}
-
-=======
->>>>>>> 5ccfff4c
     const std::unordered_map<ID, NodeFeature> &features() const {
         return features_;
     }
