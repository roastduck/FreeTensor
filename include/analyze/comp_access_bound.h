#ifndef FREE_TENSOR_COMP_ACCESS_BOUND_H
#define FREE_TENSOR_COMP_ACCESS_BOUND_H

#include <memory>
#include <unordered_map>
#include <unordered_set>

#include <analyze/comp_unique_bounds.h>
#include <analyze/symbol_table.h>
#include <math/bounds.h>
#include <visitor.h>

namespace freetensor {

struct AccessBound {
    std::vector<Expr> lower_; /// lower_bound(access)
    std::vector<Expr> upper_; /// upper_bound(access)
    std::vector<Expr> len_;   /// upper_bound(access) - lower_bound(access) + 1
    Expr cond_;               /// Conditions surrounding the accesses
    // TODO: Ideally, len_ should be upper_bound(access_i - access_j) + 1, which
    // supports shrinking a skewed variable, instead of upper_bound(access) -
    // lower_bound(aceess). However, it brins too much burden on pass/simplify,
    // so we do not choose it for now
};

typedef int CompAccessBoundMode;
const CompAccessBoundMode COMP_ACCESS_BOUND_READ = 0x1;
const CompAccessBoundMode COMP_ACCESS_BOUND_WRITE = 0x2;
const CompAccessBoundMode COMP_ACCESS_BOUND_ALL =
    COMP_ACCESS_BOUND_READ | COMP_ACCESS_BOUND_WRITE;

class FindMemType : public Visitor {
    ID varDefId_;
    MemType mtype_;

  public:
    FindMemType(const ID &varDefId) : varDefId_(varDefId) {}

    MemType mtype() const { return mtype_; }

  protected:
    void visit(const VarDef &op) override;
};

class CompAccessBound : public CompTransientBounds<SymbolTable<Visitor>> {
    typedef CompTransientBounds<SymbolTable<Visitor>> BaseClass;

  public:
    struct Access {
        std::vector<Expr> indices_, conds_;
        std::vector<Ref<CompUniqueBounds::Bound>> bounds_;

        Access(CompUniqueBounds &unique, const std::vector<Expr> &indices,
               const std::vector<Expr> &conds,
               const std::unordered_set<std::string> &names)
            : indices_(indices), conds_(conds) {
            for (auto &&idx : indices) {
                bounds_.emplace_back(
                    unique.getBound(idx)->restrictScope(names));
            }
        }

        Access(CompUniqueBounds &unique, const std::vector<Expr> &indices,
               const std::vector<Expr> &conds)
            : indices_(indices), conds_(conds) {
            for (auto &&idx : indices) {
                bounds_.emplace_back(unique.getBound(idx));
            }
        }
    };

  private:
<<<<<<< HEAD
    std::unique_ptr<CompUniqueBounds> uniqueOwn_;
    CompUniqueBounds &unique_;
=======
    Ref<CompUniqueBounds> unique_;
>>>>>>> 5ccfff4c

    // The variable to compute
    ID varDefId_;
    std::string var_;
    MemType mtype_;

    // each access to the specific variable
    std::vector<Access> access_;

    // all defined name in the scope
    std::unordered_set<std::string> defs_;
    std::unordered_map<std::string, std::unordered_set<std::string>>
        defsAtVarDef_;

    CompAccessBoundMode mode_;
    bool includeTrivialBound_;

    ID filterSubTree_;
    bool filtered_ = false;

    AccessBound result_;

  public:
    CompAccessBound(const ID &varDefId, MemType mtype,
                    CompAccessBoundMode mode = COMP_ACCESS_BOUND_ALL,
                    bool includeTrivialBound = true,
                    const ID &filterSubTree = ID())
<<<<<<< HEAD
        : uniqueOwn_(std::make_unique<CompUniqueBoundsCombination>(*this)),
          unique_(*uniqueOwn_), varDefId_(varDefId), mtype_(mtype), mode_(mode),
=======
        : varDefId_(varDefId), mtype_(mtype), mode_(mode),
>>>>>>> 5ccfff4c
          includeTrivialBound_(includeTrivialBound),
          filterSubTree_(filterSubTree) {
        if (!filterSubTree_.isValid()) {
            filtered_ = true;
        }
    }

    const AccessBound &result() const { return result_; }

  protected:
    using BaseClass::visit;
    void visitStmt(const Stmt &stmt) override;
    void visit(const VarDef &op) override;
    void visit(const Load &op) override;
    void visit(const Store &op) override;
    void visit(const ReduceTo &op) override;
    void visit(const For &op) override;
};

/**
 * Compute the bound of all indices indexing a particular variable
 *
 * @param op : AST to be analyzed
 * @param varDefId : ID of the variable to be analyzed
 * @param mode : Choose to analyze read or write or both
 * @param includeTrivialBound : True to including `lower_i = 0` and `upper_i =
 * len_i - 1` as trivial bounds. False to return nullptr if no non-trivial bound
 * is found
 * @param filterSubTree : If set, consider only uses of the variable inside this
 * sub-tree
 */
AccessBound compAccessBound(const Stmt &op, const ID &varDefId,
                            CompAccessBoundMode mode = COMP_ACCESS_BOUND_ALL,
                            bool includeTrivialBound = true,
                            const ID &filterSubTree = ID());

} // namespace freetensor

#endif // FREE_TENSOR_COMP_ACCESS_BOUND_H<|MERGE_RESOLUTION|>--- conflicted
+++ resolved
@@ -70,12 +70,7 @@
     };
 
   private:
-<<<<<<< HEAD
-    std::unique_ptr<CompUniqueBounds> uniqueOwn_;
-    CompUniqueBounds &unique_;
-=======
     Ref<CompUniqueBounds> unique_;
->>>>>>> 5ccfff4c
 
     // The variable to compute
     ID varDefId_;
@@ -103,12 +98,7 @@
                     CompAccessBoundMode mode = COMP_ACCESS_BOUND_ALL,
                     bool includeTrivialBound = true,
                     const ID &filterSubTree = ID())
-<<<<<<< HEAD
-        : uniqueOwn_(std::make_unique<CompUniqueBoundsCombination>(*this)),
-          unique_(*uniqueOwn_), varDefId_(varDefId), mtype_(mtype), mode_(mode),
-=======
         : varDefId_(varDefId), mtype_(mtype), mode_(mode),
->>>>>>> 5ccfff4c
           includeTrivialBound_(includeTrivialBound),
           filterSubTree_(filterSubTree) {
         if (!filterSubTree_.isValid()) {
