--- conflicted
+++ resolved
@@ -129,29 +129,12 @@
           case 2: $node = makeSub($expr0.node, $expr1.node); break;
         }
       }
-<<<<<<< HEAD
     ;
 
 boolExpr returns [Expr node]
     : '(' boolExpr0=boolExpr ')'
       {
         $node = $boolExpr0.node;
-=======
-    | MIN '(' expr0=expr ',' expr1=expr ')'
-      {
-        $node = makeMin($expr0.node, $expr1.node);
-      }
-    | MAX '(' expr0=expr ',' expr1=expr ')'
-      {
-        $node = makeMax($expr0.node, $expr1.node);
-      }
-    ;
-
-boolExpr returns [Expr node]
-    : '(' boolExpr ')'
-      {
-        $node = $boolExpr.node;
->>>>>>> 5ccfff4c
       }
     | expr0=expr
       {
